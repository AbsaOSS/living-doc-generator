#
# Copyright 2024 ABSA Group Limited
#
# Licensed under the Apache License, Version 2.0 (the "License");
# you may not use this file except in compliance with the License.
# You may obtain a copy of the License at
#
#     http://www.apache.org/licenses/LICENSE-2.0
#
# Unless required by applicable law or agreed to in writing, software
# distributed under the License is distributed on an "AS IS" BASIS,
# WITHOUT WARRANTIES OR CONDITIONS OF ANY KIND, either express or implied.
# See the License for the specific language governing permissions and
# limitations under the License.
#
from github.Issue import Issue

from living_documentation_regime.model.consolidated_issue import ConsolidatedIssue


# generate_page_filename


def test_generate_page_filename_correct_behaviour():
    # Arrange
    mock_issue = Issue(None, None, {"number": 1, "title": "Issue Title"}, completed=True)
    consolidated_issue = ConsolidatedIssue("organization/repository", mock_issue)

    # Act
    actual = consolidated_issue.generate_page_filename()

    # Assert
    assert "1_issue_title.md" == actual


def test_generate_page_filename_with_none_title(mocker):
    # Arrange
    mock_issue = Issue(None, None, {"number": 1, "title": None}, completed=True)
    mock_consolidated_issue = ConsolidatedIssue("organization/repository", mock_issue)

    # Act
    actual = mock_consolidated_issue.generate_page_filename()

    # Assert
    assert "1.md" == actual
    assert mock_consolidated_issue.errors == {
        "AttributeError": "Issue page filename generation failed (issue does not have a title)."
    }


# generate_directory_path


def test_generate_directory_path_structured_output_disabled_grouping_by_topics_disabled(mocker):
    # Arrange
    mocker.patch(
        "living_documentation_regime.model.consolidated_issue.make_absolute_path",
        return_value="/mocked/absolute/output/path/",
    )
    mocker.patch(
        "living_documentation_regime.action_inputs.ActionInputs.get_is_structured_output_enabled", return_value=False
    )
    mocker.patch(
        "living_documentation_regime.action_inputs.ActionInputs.get_is_grouping_by_topics_enabled",
        return_value=False,
    )
    mock_issue = Issue(None, None, {"number": 1, "title": "Issue Title"}, completed=True)
    mock_consolidated_issue = ConsolidatedIssue("organization/repository", mock_issue)

    # Act
    actual = mock_consolidated_issue.generate_directory_path("issue table")

    # Assert
    assert ["/mocked/absolute/output/path/"] == actual


def test_generate_directory_path_structured_output_enabled_grouping_by_topics_disabled(mocker):
    # Arrange
    mocker.patch(
        "living_documentation_regime.model.consolidated_issue.make_absolute_path",
        return_value="/mocked/absolute/output/path/",
    )
    mocker.patch(
        "living_documentation_regime.action_inputs.ActionInputs.get_is_structured_output_enabled", return_value=True
    )
    mocker.patch(
        "living_documentation_regime.action_inputs.ActionInputs.get_is_grouping_by_topics_enabled",
        return_value=False,
    )
    mock_issue = Issue(None, None, {"number": 1, "title": "Issue Title"}, completed=True)
    mock_consolidated_issue = ConsolidatedIssue("organization/repository", mock_issue)

    # Act
    actual = mock_consolidated_issue.generate_directory_path("issue table")

    # Assert
    assert ["/mocked/absolute/output/path/organization/repository"] == actual


def test_generate_directory_path_structured_output_disabled_grouping_by_topics_enabled_two_issue_topics(mocker):
    # Arrange
    mocker.patch(
        "living_documentation_regime.model.consolidated_issue.make_absolute_path",
        return_value="/mocked/absolute/output/path/",
    )
    mocker.patch(
        "living_documentation_regime.action_inputs.ActionInputs.get_is_structured_output_enabled", return_value=False
    )
    mocker.patch(
        "living_documentation_regime.action_inputs.ActionInputs.get_is_grouping_by_topics_enabled", return_value=True
    )
    mocker.patch(
        "living_documentation_regime.model.consolidated_issue.ConsolidatedIssue.validate_labels", return_value=None
    )
    mock_issue = Issue(None, None, {"number": 1, "title": "Issue Title"}, completed=True)
    mock_consolidated_issue = ConsolidatedIssue("organization/repository", mock_issue)

    # Act
    actual = mock_consolidated_issue.generate_directory_path("| Labels | feature, BETopic, FETopic |")

    # Assert
    assert ["/mocked/absolute/output/path/BETopic", "/mocked/absolute/output/path/FETopic"] == actual
<<<<<<< HEAD
=======
    assert mock_consolidated_issue.errors == {"TopicError": "More than one Topic label found."}
>>>>>>> 32b2e7e2


def test_generate_directory_path_structured_output_disabled_grouping_by_topics_enabled_no_issue_topics(mocker):
    # Arrange
<<<<<<< HEAD
=======
    mock_log_debug = mocker.patch("living_documentation_regime.model.consolidated_issue.logger.debug")
>>>>>>> 32b2e7e2
    mocker.patch(
        "living_documentation_regime.model.consolidated_issue.make_absolute_path",
        return_value="/mocked/absolute/output/path/",
    )
    mocker.patch(
        "living_documentation_regime.action_inputs.ActionInputs.get_is_structured_output_enabled", return_value=False
    )
    mocker.patch(
        "living_documentation_regime.action_inputs.ActionInputs.get_is_grouping_by_topics_enabled", return_value=True
    )
    mocker.patch(
        "living_documentation_regime.model.consolidated_issue.ConsolidatedIssue.validate_labels",
        return_value=["/mocked/absolute/output/path/NoTopic"],
    )
    mock_issue = Issue(None, None, {"number": 1, "title": "Issue Title"}, completed=True)
    mock_consolidated_issue = ConsolidatedIssue("organization/repository", mock_issue)

    # Act
    actual = mock_consolidated_issue.generate_directory_path("| Labels | feature, bug |")

    # Assert
    assert ["/mocked/absolute/output/path/NoTopic"] == actual
<<<<<<< HEAD
=======
    assert mock_consolidated_issue.errors == {"TopicError": "No Topic label found."}
    mock_log_debug.assert_not_called()
>>>>>>> 32b2e7e2


def test_generate_directory_path_structured_output_enabled_grouping_by_topics_enabled_one_issue_topic(mocker):
    # Arrange
    mock_log_debug = mocker.patch("living_documentation_regime.model.consolidated_issue.logger.debug")
    mocker.patch(
        "living_documentation_regime.model.consolidated_issue.make_absolute_path",
        return_value="/mocked/absolute/output/path/",
    )
    mocker.patch(
        "living_documentation_regime.action_inputs.ActionInputs.get_is_structured_output_enabled", return_value=True
    )
    mocker.patch(
        "living_documentation_regime.action_inputs.ActionInputs.get_is_grouping_by_topics_enabled", return_value=True
    )
    mocker.patch(
        "living_documentation_regime.model.consolidated_issue.ConsolidatedIssue.validate_labels", return_value=None
    )
    mock_issue = Issue(None, None, {"number": 1, "title": "Issue Title"}, completed=True)
    mock_consolidated_issue = ConsolidatedIssue("organization/repository", mock_issue)

    # Act
    actual = mock_consolidated_issue.generate_directory_path(
        "| Labels | DocumentedFeature, DocumentedUS, BETopic, FETopic |"
    )

    # Assert
    assert [
        "/mocked/absolute/output/path/organization/repository/BETopic",
        "/mocked/absolute/output/path/organization/repository/FETopic",
    ] == actual
<<<<<<< HEAD


# validate_labels


def test_validate_labels_no_topic_labels(mocker):
    # Arrange
    mock_issue = Issue(None, None, {"number": 1, "title": "Issue Title"}, completed=True)
    mock_consolidated_issue = ConsolidatedIssue("organization/repository", mock_issue)

    # Act
    actual = mock_consolidated_issue.validate_labels(["DocumentedFeature"], [], "/mocked/absolute/output/path/")

    # Assert
    assert ["/mocked/absolute/output/path/NoTopic"] == actual
    assert mock_consolidated_issue.topics == ["NoTopic"]
    assert mock_consolidated_issue.errors == {"TopicError": "No Topic label found."}


def test_validate_labels_multiple_topics_and_multiple_documented_labels(mocker):
    # Arrange
    mock_issue = Issue(None, None, {"number": 1, "title": "Issue Title"}, completed=True)
    mock_consolidated_issue = ConsolidatedIssue("organization/repository", mock_issue)

    # Act
    actual = mock_consolidated_issue.validate_labels(
        ["DocumentedFeature", "DocumentedUS"], ["BETopic", "FETopic"], "/mocked/absolute/output/path/"
    )

    # Assert
    assert not actual
    assert mock_consolidated_issue.errors == {
        "DocumentationError": "More than one Documentation label found.",
        "TopicError": "More than one Topic label found.",
    }


def test_validate_labels_topic_label_without_documented_label(mocker):
    # Arrange
    mock_issue = Issue(None, None, {"number": 1, "title": "Issue Title"}, completed=True)
    mock_consolidated_issue = ConsolidatedIssue("organization/repository", mock_issue)

    # Act
    actual = mock_consolidated_issue.validate_labels([], ["BETopic"], "/mocked/absolute/output/path/")

    # Assert
    assert not actual
    assert mock_consolidated_issue.errors == {"DocumentationError": "Topic label found without Documentation one."}
=======
    assert mock_consolidated_issue.errors == {"TopicError": "More than one Topic label found."}
>>>>>>> 32b2e7e2
<|MERGE_RESOLUTION|>--- conflicted
+++ resolved
@@ -120,18 +120,12 @@
 
     # Assert
     assert ["/mocked/absolute/output/path/BETopic", "/mocked/absolute/output/path/FETopic"] == actual
-<<<<<<< HEAD
-=======
     assert mock_consolidated_issue.errors == {"TopicError": "More than one Topic label found."}
->>>>>>> 32b2e7e2
 
 
 def test_generate_directory_path_structured_output_disabled_grouping_by_topics_enabled_no_issue_topics(mocker):
     # Arrange
-<<<<<<< HEAD
-=======
     mock_log_debug = mocker.patch("living_documentation_regime.model.consolidated_issue.logger.debug")
->>>>>>> 32b2e7e2
     mocker.patch(
         "living_documentation_regime.model.consolidated_issue.make_absolute_path",
         return_value="/mocked/absolute/output/path/",
@@ -154,11 +148,8 @@
 
     # Assert
     assert ["/mocked/absolute/output/path/NoTopic"] == actual
-<<<<<<< HEAD
-=======
     assert mock_consolidated_issue.errors == {"TopicError": "No Topic label found."}
     mock_log_debug.assert_not_called()
->>>>>>> 32b2e7e2
 
 
 def test_generate_directory_path_structured_output_enabled_grouping_by_topics_enabled_one_issue_topic(mocker):
@@ -190,7 +181,6 @@
         "/mocked/absolute/output/path/organization/repository/BETopic",
         "/mocked/absolute/output/path/organization/repository/FETopic",
     ] == actual
-<<<<<<< HEAD
 
 
 # validate_labels
@@ -238,7 +228,4 @@
 
     # Assert
     assert not actual
-    assert mock_consolidated_issue.errors == {"DocumentationError": "Topic label found without Documentation one."}
-=======
-    assert mock_consolidated_issue.errors == {"TopicError": "More than one Topic label found."}
->>>>>>> 32b2e7e2
+    assert mock_consolidated_issue.errors == {"DocumentationError": "Topic label found without Documentation one."}