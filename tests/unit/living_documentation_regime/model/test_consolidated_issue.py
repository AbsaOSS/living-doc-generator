#
# Copyright 2024 ABSA Group Limited
#
# Licensed under the Apache License, Version 2.0 (the "License");
# you may not use this file except in compliance with the License.
# You may obtain a copy of the License at
#
#     http://www.apache.org/licenses/LICENSE-2.0
#
# Unless required by applicable law or agreed to in writing, software
# distributed under the License is distributed on an "AS IS" BASIS,
# WITHOUT WARRANTIES OR CONDITIONS OF ANY KIND, either express or implied.
# See the License for the specific language governing permissions and
# limitations under the License.
#
from github.Issue import Issue

from living_documentation_regime.model.consolidated_issue import ConsolidatedIssue


# generate_page_filename


def test_generate_page_filename_correct_behaviour():
    # Arrange
    mock_issue = Issue(None, None, {"number": 1, "title": "Issue Title"}, completed=True)
    consolidated_issue = ConsolidatedIssue("organization/repository", mock_issue)

    # Act
    actual = consolidated_issue.generate_page_filename()

    # Assert
    assert "1_issue_title.md" == actual


def test_generate_page_filename_with_none_title(mocker):
    # Arrange
    mock_issue = Issue(None, None, {"number": 1, "title": None}, completed=True)
    mock_consolidated_issue = ConsolidatedIssue("organization/repository", mock_issue)

    # Act
    actual = mock_consolidated_issue.generate_page_filename()

    # Assert
    assert "1.md" == actual
    assert mock_consolidated_issue.errors == {
        "AttributeError": "Issue page filename generation failed (issue does not have a title)."
    }


# generate_directory_path


def test_generate_directory_path_structured_output_disabled_grouping_by_topics_disabled(mocker):
    # Arrange
    mocker.patch(
        "living_documentation_regime.model.consolidated_issue.make_absolute_path",
        return_value="/mocked/absolute/output/path/",
    )
    mocker.patch(
<<<<<<< HEAD
        "action_inputs.ActionInputs.get_is_structured_output_enabled", return_value=False
    )
    mocker.patch(
        "action_inputs.ActionInputs.get_is_grouping_by_topics_enabled",
=======
        "action_inputs.ActionInputs.is_structured_output_enabled", return_value=False
    )
    mocker.patch(
        "action_inputs.ActionInputs.is_grouping_by_topics_enabled",
>>>>>>> 74ca6413
        return_value=False,
    )
    mock_issue = Issue(None, None, {"number": 1, "title": "Issue Title"}, completed=True)
    mock_consolidated_issue = ConsolidatedIssue("organization/repository", mock_issue)

    # Act
    actual = mock_consolidated_issue.generate_directory_path("issue table")

    # Assert
    assert ["/mocked/absolute/output/path/"] == actual


def test_generate_directory_path_structured_output_enabled_grouping_by_topics_disabled(mocker):
    # Arrange
    mocker.patch(
        "living_documentation_regime.model.consolidated_issue.make_absolute_path",
        return_value="/mocked/absolute/output/path/",
    )
    mocker.patch(
<<<<<<< HEAD
        "action_inputs.ActionInputs.get_is_structured_output_enabled", return_value=True
    )
    mocker.patch(
        "action_inputs.ActionInputs.get_is_grouping_by_topics_enabled",
=======
        "action_inputs.ActionInputs.is_structured_output_enabled", return_value=True
    )
    mocker.patch(
        "action_inputs.ActionInputs.is_grouping_by_topics_enabled",
>>>>>>> 74ca6413
        return_value=False,
    )
    mock_issue = Issue(None, None, {"number": 1, "title": "Issue Title"}, completed=True)
    mock_consolidated_issue = ConsolidatedIssue("organization/repository", mock_issue)

    # Act
    actual = mock_consolidated_issue.generate_directory_path("issue table")

    # Assert
    assert ["/mocked/absolute/output/path/organization/repository"] == actual


def test_generate_directory_path_structured_output_disabled_grouping_by_topics_enabled_two_issue_topics(mocker):
    # Arrange
    mocker.patch(
        "living_documentation_regime.model.consolidated_issue.make_absolute_path",
        return_value="/mocked/absolute/output/path/",
    )
    mocker.patch(
<<<<<<< HEAD
        "action_inputs.ActionInputs.get_is_structured_output_enabled", return_value=False
    )
    mocker.patch(
        "action_inputs.ActionInputs.get_is_grouping_by_topics_enabled", return_value=True
=======
        "action_inputs.ActionInputs.is_structured_output_enabled", return_value=False
    )
    mocker.patch(
        "action_inputs.ActionInputs.is_grouping_by_topics_enabled", return_value=True
>>>>>>> 74ca6413
    )
    mocker.patch(
        "living_documentation_regime.model.consolidated_issue.ConsolidatedIssue.validate_labels", return_value=None
    )
    mock_issue = Issue(None, None, {"number": 1, "title": "Issue Title"}, completed=True)
    mock_consolidated_issue = ConsolidatedIssue("organization/repository", mock_issue)

    # Act
    actual = mock_consolidated_issue.generate_directory_path("| Labels | feature, BETopic, FETopic |")

    # Assert
    assert ["/mocked/absolute/output/path/BETopic", "/mocked/absolute/output/path/FETopic"] == actual


def test_generate_directory_path_structured_output_disabled_grouping_by_topics_enabled_no_issue_topics(mocker):
    # Arrange
    mock_log_debug = mocker.patch("living_documentation_regime.model.consolidated_issue.logger.debug")
    mocker.patch(
        "living_documentation_regime.model.consolidated_issue.make_absolute_path",
        return_value="/mocked/absolute/output/path/",
    )
    mocker.patch(
<<<<<<< HEAD
        "action_inputs.ActionInputs.get_is_structured_output_enabled", return_value=False
    )
    mocker.patch(
        "action_inputs.ActionInputs.get_is_grouping_by_topics_enabled", return_value=True
=======
        "action_inputs.ActionInputs.is_structured_output_enabled", return_value=False
    )
    mocker.patch(
        "action_inputs.ActionInputs.is_grouping_by_topics_enabled", return_value=True
>>>>>>> 74ca6413
    )
    mocker.patch(
        "living_documentation_regime.model.consolidated_issue.ConsolidatedIssue.validate_labels",
        return_value=["/mocked/absolute/output/path/NoTopic"],
    )
    mock_issue = Issue(None, None, {"number": 1, "title": "Issue Title"}, completed=True)
    mock_consolidated_issue = ConsolidatedIssue("organization/repository", mock_issue)

    # Act
    actual = mock_consolidated_issue.generate_directory_path("| Labels | feature, bug |")

    # Assert
    assert ["/mocked/absolute/output/path/NoTopic"] == actual
    mock_log_debug.assert_not_called()


def test_generate_directory_path_structured_output_enabled_grouping_by_topics_enabled_one_issue_topic(mocker):
    # Arrange
    mock_log_debug = mocker.patch("living_documentation_regime.model.consolidated_issue.logger.debug")
    mocker.patch(
        "living_documentation_regime.model.consolidated_issue.make_absolute_path",
        return_value="/mocked/absolute/output/path/",
    )
    mocker.patch(
<<<<<<< HEAD
        "action_inputs.ActionInputs.get_is_structured_output_enabled", return_value=True
    )
    mocker.patch(
        "action_inputs.ActionInputs.get_is_grouping_by_topics_enabled", return_value=True
=======
        "action_inputs.ActionInputs.is_structured_output_enabled", return_value=True
    )
    mocker.patch(
        "action_inputs.ActionInputs.is_grouping_by_topics_enabled", return_value=True
>>>>>>> 74ca6413
    )
    mocker.patch(
        "living_documentation_regime.model.consolidated_issue.ConsolidatedIssue.validate_labels", return_value=None
    )
    mock_issue = Issue(None, None, {"number": 1, "title": "Issue Title"}, completed=True)
    mock_consolidated_issue = ConsolidatedIssue("organization/repository", mock_issue)

    # Act
    actual = mock_consolidated_issue.generate_directory_path(
        "| Labels | DocumentedFeature, DocumentedUS, BETopic, FETopic |"
    )

    # Assert
    assert [
        "/mocked/absolute/output/path/organization/repository/BETopic",
        "/mocked/absolute/output/path/organization/repository/FETopic",
    ] == actual


# validate_labels


def test_validate_labels_no_topic_labels(mocker):
    # Arrange
    mock_issue = Issue(None, None, {"number": 1, "title": "Issue Title"}, completed=True)
    mock_consolidated_issue = ConsolidatedIssue("organization/repository", mock_issue)

    # Act
    actual = mock_consolidated_issue.validate_labels(["DocumentedFeature"], [], "/mocked/absolute/output/path/")

    # Assert
    assert ["/mocked/absolute/output/path/NoTopic"] == actual
    assert mock_consolidated_issue.topics == ["NoTopic"]
    assert mock_consolidated_issue.errors == {"TopicError": "No Topic label found."}


def test_validate_labels_multiple_topics_and_multiple_documented_labels(mocker):
    # Arrange
    mock_issue = Issue(None, None, {"number": 1, "title": "Issue Title"}, completed=True)
    mock_consolidated_issue = ConsolidatedIssue("organization/repository", mock_issue)

    # Act
    actual = mock_consolidated_issue.validate_labels(
        ["DocumentedFeature", "DocumentedUS"], ["BETopic", "FETopic"], "/mocked/absolute/output/path/"
    )

    # Assert
    assert not actual
    assert mock_consolidated_issue.errors == {
        "DocumentationError": "More than one Documentation label found.",
        "TopicError": "More than one Topic label found.",
    }


def test_validate_labels_topic_label_without_documented_label(mocker):
    # Arrange
    mock_issue = Issue(None, None, {"number": 1, "title": "Issue Title"}, completed=True)
    mock_consolidated_issue = ConsolidatedIssue("organization/repository", mock_issue)

    # Act
    actual = mock_consolidated_issue.validate_labels([], ["BETopic"], "/mocked/absolute/output/path/")

    # Assert
    assert not actual
    assert mock_consolidated_issue.errors == {"DocumentationError": "Topic label found without Documentation one."}<|MERGE_RESOLUTION|>--- conflicted
+++ resolved
@@ -58,17 +58,10 @@
         return_value="/mocked/absolute/output/path/",
     )
     mocker.patch(
-<<<<<<< HEAD
-        "action_inputs.ActionInputs.get_is_structured_output_enabled", return_value=False
-    )
-    mocker.patch(
-        "action_inputs.ActionInputs.get_is_grouping_by_topics_enabled",
-=======
         "action_inputs.ActionInputs.is_structured_output_enabled", return_value=False
     )
     mocker.patch(
         "action_inputs.ActionInputs.is_grouping_by_topics_enabled",
->>>>>>> 74ca6413
         return_value=False,
     )
     mock_issue = Issue(None, None, {"number": 1, "title": "Issue Title"}, completed=True)
@@ -88,17 +81,10 @@
         return_value="/mocked/absolute/output/path/",
     )
     mocker.patch(
-<<<<<<< HEAD
-        "action_inputs.ActionInputs.get_is_structured_output_enabled", return_value=True
-    )
-    mocker.patch(
-        "action_inputs.ActionInputs.get_is_grouping_by_topics_enabled",
-=======
         "action_inputs.ActionInputs.is_structured_output_enabled", return_value=True
     )
     mocker.patch(
         "action_inputs.ActionInputs.is_grouping_by_topics_enabled",
->>>>>>> 74ca6413
         return_value=False,
     )
     mock_issue = Issue(None, None, {"number": 1, "title": "Issue Title"}, completed=True)
@@ -118,17 +104,10 @@
         return_value="/mocked/absolute/output/path/",
     )
     mocker.patch(
-<<<<<<< HEAD
-        "action_inputs.ActionInputs.get_is_structured_output_enabled", return_value=False
-    )
-    mocker.patch(
-        "action_inputs.ActionInputs.get_is_grouping_by_topics_enabled", return_value=True
-=======
         "action_inputs.ActionInputs.is_structured_output_enabled", return_value=False
     )
     mocker.patch(
         "action_inputs.ActionInputs.is_grouping_by_topics_enabled", return_value=True
->>>>>>> 74ca6413
     )
     mocker.patch(
         "living_documentation_regime.model.consolidated_issue.ConsolidatedIssue.validate_labels", return_value=None
@@ -151,17 +130,10 @@
         return_value="/mocked/absolute/output/path/",
     )
     mocker.patch(
-<<<<<<< HEAD
-        "action_inputs.ActionInputs.get_is_structured_output_enabled", return_value=False
-    )
-    mocker.patch(
-        "action_inputs.ActionInputs.get_is_grouping_by_topics_enabled", return_value=True
-=======
         "action_inputs.ActionInputs.is_structured_output_enabled", return_value=False
     )
     mocker.patch(
         "action_inputs.ActionInputs.is_grouping_by_topics_enabled", return_value=True
->>>>>>> 74ca6413
     )
     mocker.patch(
         "living_documentation_regime.model.consolidated_issue.ConsolidatedIssue.validate_labels",
@@ -186,17 +158,10 @@
         return_value="/mocked/absolute/output/path/",
     )
     mocker.patch(
-<<<<<<< HEAD
-        "action_inputs.ActionInputs.get_is_structured_output_enabled", return_value=True
-    )
-    mocker.patch(
-        "action_inputs.ActionInputs.get_is_grouping_by_topics_enabled", return_value=True
-=======
         "action_inputs.ActionInputs.is_structured_output_enabled", return_value=True
     )
     mocker.patch(
         "action_inputs.ActionInputs.is_grouping_by_topics_enabled", return_value=True
->>>>>>> 74ca6413
     )
     mocker.patch(
         "living_documentation_regime.model.consolidated_issue.ConsolidatedIssue.validate_labels", return_value=None
