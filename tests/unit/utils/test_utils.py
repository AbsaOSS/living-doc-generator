#
# Copyright 2024 ABSA Group Limited
#
# Licensed under the Apache License, Version 2.0 (the "License");
# you may not use this file except in compliance with the License.
# You may obtain a copy of the License at
#
#     http://www.apache.org/licenses/LICENSE-2.0
#
# Unless required by applicable law or agreed to in writing, software
# distributed under the License is distributed on an "AS IS" BASIS,
# WITHOUT WARRANTIES OR CONDITIONS OF ANY KIND, either express or implied.
# See the License for the specific language governing permissions and
# limitations under the License.
#

import pytest

from utils.utils import (
    make_issue_key,
    sanitize_filename,
    validate_query_format,
    get_action_input,
    set_action_output,
    set_action_failed, load_template, generate_root_level_index_page,
)


# make_issue_key


def test_make_issue_key():
    organization_name = "org"
    repository_name = "repo"
    issue_number = 123

    expected_key = "org/repo/123"
    actual_key = make_issue_key(organization_name, repository_name, issue_number)

    assert expected_key == actual_key


# sanitize_filename


@pytest.mark.parametrize(
    "filename_example, expected_filename",
    [
        ("in<>va::l#(){}id//.fi|le?*.txt", "invalid.file.txt"),  # Remove invalid characters for Windows filenames
        ("another..invalid...filename.txt", "another.invalid.filename.txt"),  # Reduce consecutive periods
        (
            "filename   with   spaces.txt",
            "filename_with_spaces.txt",
        ),  # Reduce consecutive spaces to a single space and replace spaces with '_'
    ],
)
def test_sanitize_filename(filename_example, expected_filename):
    actual_filename = sanitize_filename(filename_example)
    assert expected_filename == actual_filename


# GitHub action utils
# get_action_input


def test_get_input_with_hyphen(mocker):
    mock_getenv = mocker.patch("os.getenv", return_value="test_value")

    actual = get_action_input("test-input", default=None)

    mock_getenv.assert_called_with("INPUT_TEST_INPUT", default=None)
    assert "test_value" == actual


def test_get_input_without_hyphen(mocker):
    mock_getenv = mocker.patch("os.getenv", return_value="another_test_value")

    actual = get_action_input("anotherinput", default=None)

    mock_getenv.assert_called_with("INPUT_ANOTHERINPUT", default=None)
    assert "another_test_value" == actual


# validate_query_format


def test_validate_query_format_right_behaviour(mocker):
    mock_exit = mocker.patch("sys.exit", return_value=None)
    mock_log_error = mocker.patch("utils.utils.logger.error")

    # Test case where there are no missing or extra placeholders
    query_string = "This is a query with placeholders {placeholder1} and {placeholder2}"
    expected_placeholders = {"placeholder1", "placeholder2"}
    validate_query_format(query_string, expected_placeholders)
    mock_log_error.assert_not_called()
    mock_exit.assert_not_called()


def test_validate_query_format_missing_placeholder(mocker):
    mock_exit = mocker.patch("sys.exit", return_value=None)
    mock_log_error = mocker.patch("utils.utils.logger.error")

    # Test case where there are missing placeholders
    query_string = "This is a query with placeholders {placeholder1} and {placeholder2}"
    expected_placeholders = {"placeholder1", "placeholder2", "placeholder3"}
    validate_query_format(query_string, expected_placeholders)
    mock_log_error.assert_called_with(
        "%s%s\nFor the query: %s",
        "Missing placeholders: {'placeholder3'}. ",
        "",
        "This is a query with placeholders {placeholder1} and {placeholder2}",
    )
    mock_exit.assert_called_with(1)


def test_validate_query_format_extra_placeholder(mocker):
    mock_exit = mocker.patch("sys.exit", return_value=None)
    mock_log_error = mocker.patch("utils.utils.logger.error")

    # Test case where there are extra placeholders
    query_string = "This is a query with placeholders {placeholder1} and {placeholder2}"
    expected_placeholders = {"placeholder1"}
    validate_query_format(query_string, expected_placeholders)
    mock_log_error.assert_called_with(
        "%s%s\nFor the query: %s",
        "",
        "Extra placeholders: {'placeholder2'}.",
        "This is a query with placeholders {placeholder1} and {placeholder2}",
    )
    mock_exit.assert_called_with(1)


# set_action_output


def test_set_output_default(mocker):
    mocker.patch("os.getenv", return_value="default_output.txt")
    mock_open = mocker.patch("builtins.open", new_callable=mocker.mock_open)

    set_action_output("test-output", "test_value")

    mock_open.assert_called_with("default_output.txt", "a", encoding="utf-8")
    handle = mock_open()
    handle.write.assert_any_call("test-output=test_value\n")


def test_set_output_custom_path(mocker):
    mocker.patch("os.getenv", return_value="custom_output.txt")
    mock_open = mocker.patch("builtins.open", new_callable=mocker.mock_open)

    set_action_output("custom-output", "custom_value", "default_output.txt")

    mock_open.assert_called_with("custom_output.txt", "a", encoding="utf-8")
    handle = mock_open()
    handle.write.assert_any_call("custom-output=custom_value\n")


# set_action_failed


def test_set_failed(mocker):
    mock_print = mocker.patch("builtins.print", return_value=None)
    mock_exit = mocker.patch("sys.exit", return_value=None)

    set_action_failed("failure message")

    mock_print.assert_called_with("::error::failure message")
    mock_exit.assert_called_with(1)


# generate_root_level_index_page


def test_generate_root_level_index_page(mocker):
    # Arrange
    index_root_level_page = "Root Level Template Content"
    output_path = "/base/output"
    mock_open = mocker.patch("builtins.open", mocker.mock_open())

    # Act
    generate_root_level_index_page(index_root_level_page, output_path)

    # Assert
    mock_open.assert_called_with("/base/output/_index.md", "w", encoding="utf-8")
    handle = mock_open()
    handle.write.assert_called_with(index_root_level_page)


# load_template


def test_load_template(mocker):
    # Arrange
    file_path = "templates/test_template.html"
    error_message = "Template file was not successfully loaded."
    expected_content = "Template Content"
    mock_open = mocker.patch("builtins.open", mocker.mock_open(read_data=expected_content))

    # Act
    actual_content = load_template(file_path, error_message)

    # Assert
    mock_open.assert_called_with(file_path, "r", encoding="utf-8")
    assert actual_content == expected_content

<<<<<<< HEAD
import pytest
import logging
=======
>>>>>>> 74ca6413

def test_load_template_error(mocker):
    # Arrange
    file_path = "templates/non_existent_template.html"
    error_message = "Template file was not successfully loaded."
    mock_open = mocker.patch("builtins.open", side_effect=FileNotFoundError)
    mock_logger = mocker.patch("utils.utils.logger")

    # Act
    result = load_template(file_path, error_message)

    # Assert
    assert result is None
    mock_open.assert_called_with(file_path, "r", encoding="utf-8")
    mock_logger.error.assert_called_with(error_message, exc_info=True)<|MERGE_RESOLUTION|>--- conflicted
+++ resolved
@@ -203,11 +203,6 @@
     mock_open.assert_called_with(file_path, "r", encoding="utf-8")
     assert actual_content == expected_content
 
-<<<<<<< HEAD
-import pytest
-import logging
-=======
->>>>>>> 74ca6413
 
 def test_load_template_error(mocker):
     # Arrange
