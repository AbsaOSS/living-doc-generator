# Copyright 2024 ABSA Group Limited
#
# Licensed under the Apache License, Version 2.0 (the "License");
# you may not use this file except in compliance with the License.
# You may obtain a copy of the License at
#
#     http://www.apache.org/licenses/LICENSE-2.0
#
# Unless required by applicable law or agreed to in writing, software
# distributed under the License is distributed on an "AS IS" BASIS,
# WITHOUT WARRANTIES OR CONDITIONS OF ANY KIND, either express or implied.
# See the License for the specific language governing permissions and
# limitations under the License.
#

"""
This module contains the LivingDocumentationGenerator class which is responsible for generating
the Living Documentation output.
"""

import logging
import os
import shutil

from datetime import datetime
from typing import Callable, Optional

from github import Github, Auth
from github.Issue import Issue

from living_documentation_regime.action_inputs import ActionInputs
from living_documentation_regime.github_projects import GithubProjects
from living_documentation_regime.model.github_project import GithubProject
from living_documentation_regime.model.consolidated_issue import ConsolidatedIssue
from living_documentation_regime.model.project_issue import ProjectIssue
from utils.decorators import safe_call_decorator
from utils.github_rate_limiter import GithubRateLimiter
from utils.utils import make_issue_key, generate_root_level_index_page, load_template, make_absolute_path
from utils.constants import (
    ISSUES_PER_PAGE_LIMIT,
    ISSUE_STATE_ALL,
    LINKED_TO_PROJECT_TRUE,
    LINKED_TO_PROJECT_FALSE,
    TABLE_HEADER_WITH_PROJECT_DATA,
    TABLE_HEADER_WITHOUT_PROJECT_DATA,
    LIV_DOC_OUTPUT_PATH,
    OUTPUT_PATH,
<<<<<<< HEAD
=======
    REPORT_PAGE_HEADER,
>>>>>>> 32b2e7e2
)

logger = logging.getLogger(__name__)


class LivingDocumentationGenerator:
    """
    A class representing the Living Documentation Generator.
    The class uses several helper methods to fetch required data from GitHub, consolidate the data
    and generate the markdown pages as the output of Living Documentation action.
    """

    PROJECT_ROOT = os.path.dirname(os.path.abspath(__file__))
    TEMPLATES_BASE_PATH = os.path.join(PROJECT_ROOT, os.pardir, "templates", "living_documentation_regime")

    ISSUE_PAGE_TEMPLATE_FILE = os.path.join(TEMPLATES_BASE_PATH, "issue_detail_page_template.md")
    INDEX_NO_STRUCT_TEMPLATE_FILE = os.path.join(TEMPLATES_BASE_PATH, "_index_no_struct_page_template.md")
    INDEX_ROOT_LEVEL_TEMPLATE_FILE = os.path.join(TEMPLATES_BASE_PATH, "_index_root_level_page_template.md")
    INDEX_ORG_LEVEL_TEMPLATE_FILE = os.path.join(TEMPLATES_BASE_PATH, "_index_org_level_page_template.md")
    INDEX_DATA_LEVEL_TEMPLATE_FILE = os.path.join(TEMPLATES_BASE_PATH, "_index_data_level_page_template.md")
    INDEX_TOPIC_PAGE_TEMPLATE_FILE = os.path.join(TEMPLATES_BASE_PATH, "_index_repo_page_template.md")
    REPORT_PAGE_TEMPLATE_FILE = os.path.join(TEMPLATES_BASE_PATH, "report_page_template.md")

    def __init__(self):
        github_token = ActionInputs.get_github_token()

        self.__github_instance: Github = Github(auth=Auth.Token(token=github_token), per_page=ISSUES_PER_PAGE_LIMIT)
        self.__github_projects_instance: GithubProjects = GithubProjects(token=github_token)
        self.__rate_limiter: GithubRateLimiter = GithubRateLimiter(self.__github_instance)
        self.__safe_call: Callable = safe_call_decorator(self.__rate_limiter)

    def generate(self) -> None:
        """
        Generate the Living Documentation markdown pages output.

        @return: None
        """
        self._clean_output_directory()
        logger.debug("Output directory cleaned.")

        # Data mine GitHub issues with defined labels from all repositories
        logger.info("Fetching repository GitHub issues - started.")
        repository_issues: dict[str, list[Issue]] = self._fetch_github_issues()
        # Note: got dict of list of issues for each repository (key is repository id)
        logger.info("Fetching repository GitHub issues - finished.")

        # Data mine GitHub project's issues
        logger.info("Fetching GitHub project data - started.")
        project_issues: dict[str, list[ProjectIssue]] = self._fetch_github_project_issues()
        # Note: got dict of project issues with unique string key defying the issue
        logger.info("Fetching GitHub project data - finished.")

        # Consolidate all issue data together
        logger.info("Issue and project data consolidation - started.")
        consolidated_issues: dict[str, ConsolidatedIssue] = self._consolidate_issues_data(
            repository_issues, project_issues
        )
        logger.info("Issue and project data consolidation - finished.")

        # Generate markdown pages
        logger.info("Markdown page generation - started.")
        self._generate_markdown_pages(consolidated_issues)
        logger.info("Markdown page generation - finished.")

    @staticmethod
    def _clean_output_directory() -> None:
        """
        Clean the output directory from the previous run.

        @return: None
        """
        output_path = make_absolute_path(OUTPUT_PATH)

        if os.path.exists(output_path):
            shutil.rmtree(output_path)
        os.makedirs(output_path)

    def _fetch_github_issues(self) -> dict[str, list[Issue]]:
        """
        Fetch GitHub repository issues using the GitHub library. Only issues with correct labels are fetched,
        if no labels are defined in the configuration, all repository issues are fetched.

        @return: A dictionary containing repository issue objects with unique key.
        """
        issues = {}
        total_issues_number = 0

        # Run the fetching logic for every config repository
        for config_repository in ActionInputs.get_repositories():
            repository_id = f"{config_repository.organization_name}/{config_repository.repository_name}"

            repository = self.__safe_call(self.__github_instance.get_repo)(repository_id)
            if repository is None:
                return {}

            logger.info("Fetching repository GitHub issues - from `%s`.", repository.full_name)

            # If the query labels are not defined, fetch all issues from the repository
            if not config_repository.query_labels:
                logger.debug("Fetching all issues in the repository")
                issues[repository_id] = self.__safe_call(repository.get_issues)(state=ISSUE_STATE_ALL)
                amount_of_issues_per_repo = len(list(issues[repository_id]))
                logger.debug(
                    "Fetched `%i` repository issues (%s)`.",
                    amount_of_issues_per_repo,
                    repository.full_name,
                )
            else:
                # Fetch only issues with required labels from configuration
                issues[repository_id] = []
                logger.debug("Labels to be fetched from: %s.", config_repository.query_labels)
                for label in config_repository.query_labels:
                    logger.debug("Fetching issues with label `%s`.", label)
                    issues[repository_id].extend(
                        self.__safe_call(repository.get_issues)(state=ISSUE_STATE_ALL, labels=[label])
                    )
                amount_of_issues_per_repo = len(issues[repository_id])

            # Accumulate the count of issues
            total_issues_number += amount_of_issues_per_repo
            logger.info(
                "Fetching repository GitHub issues - fetched `%i` repository issues (%s).",
                amount_of_issues_per_repo,
                repository.full_name,
            )

        logger.info(
            "Fetching repository GitHub issues - loaded `%i` repository issues in total.",
            total_issues_number,
        )
        return issues

    def _fetch_github_project_issues(self) -> dict[str, list[ProjectIssue]]:
        """
        Fetch GitHub project issues using the GraphQL API.

        @return: A dictionary containing project issue objects with unique key.
        """
        if not ActionInputs.get_is_project_state_mining_enabled():
            logger.info("Fetching GitHub project data - project mining is not allowed.")
            return {}

        logger.debug("Project data mining allowed.")

        # Mine project issues for every repository
        all_project_issues: dict[str, list[ProjectIssue]] = {}

        for config_repository in ActionInputs.get_repositories():
            repository_id = f"{config_repository.organization_name}/{config_repository.repository_name}"
            projects_title_filter = config_repository.projects_title_filter
            logger.debug("Filtering projects: %s. If filter is empty, fetching all.", projects_title_filter)

            repository = self.__safe_call(self.__github_instance.get_repo)(repository_id)
            if repository is None:
                return {}

            # Fetch all projects_buffer attached to the repository
            logger.debug("Fetching GitHub project data - looking for repository `%s` projects.", repository_id)
            projects: list[GithubProject] = self.__safe_call(self.__github_projects_instance.get_repository_projects)(
                repository=repository, projects_title_filter=projects_title_filter
            )

            if projects:
                logger.info(
                    "Fetching GitHub project data - for repository `%s` found `%i` project/s.",
                    repository.full_name,
                    len(projects),
                )
            else:
                logger.info(
                    "Fetching GitHub project data - no project data found for repository `%s`.", repository.full_name
                )

            # Update every project with project issue related data
            for project in projects:
                logger.info("Fetching GitHub project data - fetching project data from `%s`.", project.title)
                project_issues: list[ProjectIssue] = self.__safe_call(
                    self.__github_projects_instance.get_project_issues
                )(project=project)

                for project_issue in project_issues:
                    key = make_issue_key(
                        project_issue.organization_name,
                        project_issue.repository_name,
                        project_issue.number,
                    )

                    # If the key is unique, add the project issue to the dictionary
                    if key not in all_project_issues:
                        all_project_issues[key] = [project_issue]
                    else:
                        # If the project issue key is already present, add another project data from other projects
                        all_project_issues[key].append(project_issue)
                logger.info(
                    "Fetching GitHub project data - successfully fetched project data from `%s`.", project.title
                )

        return all_project_issues

    @staticmethod
    def _consolidate_issues_data(
        repository_issues: dict[str, list[Issue]], project_issues: dict[str, list[ProjectIssue]]
    ) -> dict[str, ConsolidatedIssue]:
        """
        Consolidate the fetched issues and extra project data into a one consolidated object.

        @param repository_issues: A dictionary containing repository issue objects with unique key.
        @param project_issues: A dictionary containing project issue objects with unique key.
        @return: A dictionary containing all consolidated issues.
        """

        consolidated_issues = {}

        # Create a ConsolidatedIssue object for each repository issue
        for repository_id in repository_issues.keys():
            for repository_issue in repository_issues[repository_id]:
                repo_id_parts = repository_id.split("/")
                unique_key = make_issue_key(repo_id_parts[0], repo_id_parts[1], repository_issue.number)
                consolidated_issues[unique_key] = ConsolidatedIssue(
                    repository_id=repository_id, repository_issue=repository_issue
                )

        # Update consolidated issue structures with project data
        logger.debug("Updating consolidated issue structure with project data.")
        for key, consolidated_issue in consolidated_issues.items():
            if key in project_issues:
                for project_issue in project_issues[key]:
                    consolidated_issue.update_with_project_data(project_issue.project_status)

        logger.info(
            "Issue and project data consolidation - consolidated `%i` repository issues with extra project data.",
            len(consolidated_issues),
        )
        return consolidated_issues

    def _generate_markdown_pages(self, issues: dict[str, ConsolidatedIssue]) -> None:
        """
        Generate the Markdown pages for all consolidated issues, create a summary index page and
        save it all to the output directory.

        @param issues: A dictionary containing all consolidated issues.
        """
        topics = set()
        report_page_content = "| Error Type | Issue | Message |\n| --- | --- | --- |\n"
        is_structured_output = ActionInputs.get_is_structured_output_enabled()
        is_grouping_by_topics = ActionInputs.get_is_grouping_by_topics_enabled()
<<<<<<< HEAD
        regime_output_path = make_absolute_path(LIV_DOC_OUTPUT_PATH)
=======
        is_report_page = ActionInputs.get_is_report_page_generation_enabled()
        regime_output_path = make_absolute_path(LIV_DOC_OUTPUT_PATH)
        report_page_content = REPORT_PAGE_HEADER
>>>>>>> 32b2e7e2
        report_page_path = make_absolute_path(OUTPUT_PATH)

        # Load the template files for generating the Markdown pages
        (
            issue_page_detail_template,
            index_page_template,
            index_root_level_page,
            index_org_level_template,
            index_repo_page_template,
            index_data_level_template,
            report_page_template,
        ) = self._load_all_templates()

        # Generate a markdown page for every issue
        for consolidated_issue in issues.values():
            self._generate_md_issue_page(issue_page_detail_template, consolidated_issue)
<<<<<<< HEAD
            if consolidated_issue.errors:
                for error_type, error_message in consolidated_issue.errors.items():
                    repository_id: str = consolidated_issue.repository_id
                    number: int = consolidated_issue.number
                    report_page_content += f"| {error_type} | {repository_id}#{number} | {error_message} |\n"
=======
            if is_report_page and consolidated_issue.errors:
                repository_id: str = consolidated_issue.repository_id
                number: int = consolidated_issue.number
                html_url: str = consolidated_issue.html_url

                for error_type, error_message in consolidated_issue.errors.items():
                    report_page_content += (
                        f"| {error_type} | [{repository_id}#{number}]({html_url}) | {error_message} |\n"
                    )
>>>>>>> 32b2e7e2

            for topic in consolidated_issue.topics:
                topics.add(topic)
        logger.info("Markdown page generation - generated `%i` issue pages.", len(issues))

        # Generate all structure of the index pages
        if is_structured_output:
            generate_root_level_index_page(index_root_level_page, regime_output_path)
            self._generate_structured_index_pages(
                index_data_level_template, index_repo_page_template, index_org_level_template, topics, issues
            )

        # Generate an index page with a summary table about all issues grouped by topics
        elif is_grouping_by_topics:
            issues = list(issues.values())
            generate_root_level_index_page(index_root_level_page, regime_output_path)

            for topic in topics:
                self._generate_index_page(index_data_level_template, issues, grouping_topic=topic)

        # Generate an index page with a summary table about all issues
        else:
            issues = list(issues.values())
            self._generate_index_page(index_page_template, issues)
            logger.info("Markdown page generation - generated `_index.md`.")

<<<<<<< HEAD
        # Sort the error lines alphabetically by the first column (Error Type) if any
        # Note: Second part of the table is a divider
        header, divider, *error_rows = report_page_content.strip().split("\n")
        if error_rows:
            sorted_rows = sorted(error_rows, key=lambda x: x.split("|")[1].strip())
            sorted_report_page_content = "\n".join([header, divider] + sorted_rows)

            # Generate a report page with a report summary for the Living Documentation Regime
            report_page = report_page_template.format(
                date=datetime.now().strftime("%Y-%m-%d"), livdoc_report_page_content=sorted_report_page_content
=======
        # Generate a report page with a report error summary for the Living Documentation Regime if any
        header, divider, *error_rows = report_page_content.strip().split("\n")
        if error_rows:
            report_page_content = "\n".join([header, divider] + error_rows)
            report_page = report_page_template.format(
                date=datetime.now().strftime("%Y-%m-%d"), livdoc_report_page_content=report_page_content
>>>>>>> 32b2e7e2
            )
            with open(os.path.join(report_page_path, "report_page.md"), "w", encoding="utf-8") as f:
                f.write(report_page)

            logger.warning("Markdown page generation - Report page generated.")

    def _generate_md_issue_page(self, issue_page_template: str, consolidated_issue: ConsolidatedIssue) -> None:
        """
        Generates a single issue Markdown page from a template and save to the output directory.

        @param issue_page_template: The template string for generating the single markdown issue page.
        @param consolidated_issue: The ConsolidatedIssue object containing the issue data.
        @return: None
        """

        # Get all replacements for generating single issue page from a template
        title = consolidated_issue.title
        date = datetime.now().strftime("%Y-%m-%d")
        issue_content = consolidated_issue.body

        # Generate a summary table for the issue
        issue_table = self._generate_issue_summary_table(consolidated_issue)

        # Initialize dictionary with replacements
        replacements = {
            "title": title,
            "date": date,
            "page_issue_title": title,
            "issue_summary_table": issue_table,
            "issue_content": issue_content,
        }

        # Run through all replacements and update template keys with adequate content
        issue_md_page_content = issue_page_template.format(**replacements)

        # Create a directory structure path for the issue page
        page_directory_paths: list[str] = consolidated_issue.generate_directory_path(issue_table)
        for page_directory_path in page_directory_paths:
            os.makedirs(page_directory_path, exist_ok=True)

            # Save the single issue Markdown page
            page_filename = consolidated_issue.generate_page_filename()
            with open(os.path.join(page_directory_path, page_filename), "w", encoding="utf-8") as f:
                f.write(issue_md_page_content)

            logger.debug("Generated Markdown page: %s.", page_filename)

    def _generate_structured_index_pages(
        self,
        index_data_level_template: str,
        index_repo_level_template: str,
        index_org_level_template: str,
        topics: set[str],
        consolidated_issues: dict[str, ConsolidatedIssue],
    ) -> None:
        """
        Generates a set of index pages due to a structured output feature.

        @param index_data_level_template: The template string for generating the data level index markdown page.
        @param index_repo_level_template: The template string for generating the repository level index markdown page.
        @param index_org_level_template: The template string for generating the organization level index markdown page.
        @param topics: A set of topics used for grouping issues.
        @param consolidated_issues: A dictionary containing all consolidated issues.
        @return: None
        """
        # Group issues by repository for structured index page content
        issues_by_repository = {}
        for consolidated_issue in consolidated_issues.values():
            repository_id = consolidated_issue.repository_id
            if repository_id not in issues_by_repository:
                issues_by_repository[repository_id] = []
            issues_by_repository[repository_id].append(consolidated_issue)

        # Generate an index page for each repository
        for repository_id, issues in issues_by_repository.items():
            organization_name, repository_name = repository_id.split("/")

            self._generate_sub_level_index_page(index_org_level_template, "org", repository_id)
            logger.debug(
                "Generated organization level `_index.md` for %s.",
                organization_name,
            )

            # Generate an index pages for the documentation based on the grouped issues by topics
            if ActionInputs.get_is_grouping_by_topics_enabled():
                self._generate_sub_level_index_page(index_repo_level_template, "repo", repository_id)
                logger.debug(
                    "Generated repository level _index.md` for repository: %s.",
                    repository_name,
                )

                for topic in topics:
                    self._generate_index_page(index_data_level_template, issues, repository_id, topic)
                    logger.debug(
                        "Generated data level `_index.md` with topic: %s for %s.",
                        topic,
                        repository_id,
                    )
            else:
                self._generate_index_page(index_data_level_template, issues, repository_id)
                logger.debug(
                    "Generated data level `_index.md` for %s",
                    repository_id,
                )

            logger.info("Markdown page generation - generated `_index.md` pages for %s.", repository_id)

    def _generate_index_page(
        self,
        issue_index_page_template: str,
        consolidated_issues: list[ConsolidatedIssue],
        repository_id: str = None,
        grouping_topic: str = None,
    ) -> None:
        """
        Generates an index page with a summary of all issues and save it to the output directory.

        @param issue_index_page_template: The template string for generating the index markdown page.
        @param consolidated_issues: A dictionary containing all consolidated issues.
        @param repository_id: The repository id used if the structured output is generated.
        @param grouping_topic: The topic used if the grouping issues by topics is enabled.
        @return: None
        """
        # Initializing the issue table header based on the project mining state
        issue_table = (
            TABLE_HEADER_WITH_PROJECT_DATA
            if ActionInputs.get_is_project_state_mining_enabled()
            else TABLE_HEADER_WITHOUT_PROJECT_DATA
        )

        # Create an issue summary table for every issue
        for consolidated_issue in consolidated_issues:
            if ActionInputs.get_is_grouping_by_topics_enabled():
                for topic in consolidated_issue.topics:
                    if grouping_topic == topic:
                        issue_table += self._generate_markdown_line(consolidated_issue)
            else:
                issue_table += self._generate_markdown_line(consolidated_issue)

        # Prepare issues replacement for the index page
        replacement = {
            "date": datetime.now().strftime("%Y-%m-%d"),
            "issue_overview_table": issue_table,
        }

        if ActionInputs.get_is_grouping_by_topics_enabled():
            replacement["data_level_name"] = grouping_topic
        elif ActionInputs.get_is_structured_output_enabled():
            replacement["data_level_name"] = repository_id.split("/")[1]

        # Replace the issue placeholders in the index template
        index_page: str = issue_index_page_template.format(**replacement)

        # Generate a directory structure path for the index page
        # Note: repository_id is used only, if the structured output is generated
        index_directory_path: str = self._generate_index_directory_path(repository_id, grouping_topic)

        # Create an index page file
        with open(os.path.join(index_directory_path, "_index.md"), "w", encoding="utf-8") as f:
            f.write(index_page)

    @staticmethod
    def _generate_sub_level_index_page(index_template: str, level: str, repository_id: str) -> None:
        """
        Generates an index page for the structured output based on the level.

        @param index_template: The template string for generating the index markdown page.
        @param level: The level of the index page. Enum for "org" or "repo".
        @param repository_id: The repository id of a repository that stores the issues.
        @return: None
        """
        index_level_dir = ""
        replacement = {
            "date": datetime.now().strftime("%Y-%m-%d"),
        }

        # Set correct behaviour based on the level
        if level == "org":
            organization_name = repository_id.split("/")[0]
            index_level_dir = organization_name
            replacement["organization_name"] = organization_name
        elif level == "repo":
            repository_name = repository_id.split("/")[1]
            index_level_dir = repository_id
            replacement["repository_name"] = repository_name

        # Replace the issue placeholders in the index template
        sub_level_index_page = index_template.format(**replacement)

        # Create a sub index page file
        output_path = os.path.join(make_absolute_path(LIV_DOC_OUTPUT_PATH), index_level_dir)
        with open(os.path.join(output_path, "_index.md"), "w", encoding="utf-8") as f:
            f.write(sub_level_index_page)

    @staticmethod
    def _generate_markdown_line(consolidated_issue: ConsolidatedIssue) -> str:
        """
        Generates a markdown summary line for a single issue.

        @param consolidated_issue: The ConsolidatedIssue object containing the issue data.
        @return: The markdown line for the issue.
        """
        organization_name = consolidated_issue.organization_name
        repository_name = consolidated_issue.repository_name
        number = consolidated_issue.number
        title = consolidated_issue.title
        title = title.replace("|", " _ ")
        issue_link_base = consolidated_issue.title.replace(" ", "-").lower()
        issue_mdoc_link = f"features#{issue_link_base}"
        url = consolidated_issue.html_url
        state = consolidated_issue.state

        status_list = [project_status.status for project_status in consolidated_issue.project_issue_statuses]
        status = ", ".join(status_list) if status_list else "---"

        # Change the bool values to more user-friendly characters
        if ActionInputs.get_is_project_state_mining_enabled():
            if consolidated_issue.linked_to_project:
                linked_to_project = LINKED_TO_PROJECT_TRUE
            else:
                linked_to_project = LINKED_TO_PROJECT_FALSE

            # Generate the Markdown issue line WITH extra project data
            md_issue_line = (
                f"| {organization_name} | {repository_name} | [#{number} - {title}]({issue_mdoc_link}) |"
                f" {linked_to_project} | {status} |<a href='{url}' target='_blank'>GitHub link</a> |\n"
            )
        else:
            # Generate the Markdown issue line WITHOUT project data
            md_issue_line = (
                f"| {organization_name} | {repository_name} | [#{number} - {title}]({issue_mdoc_link}) |"
                f" {state} |<a href='{url}' target='_blank'>GitHub link</a> |\n"
            )

        return md_issue_line

    @staticmethod
    def _generate_issue_summary_table(consolidated_issue: ConsolidatedIssue) -> str:
        """
        Generates a string representation of feature info in a table format.

        @param consolidated_issue: The ConsolidatedIssue object containing the issue data.
        @return: The string representation of the issue info in a table format.
        """
        # Join issue labels into one string
        labels = consolidated_issue.labels
        labels = ", ".join(labels) if labels else None

        # Format issue URL as a Markdown link
        issue_url = consolidated_issue.html_url
        issue_url = f"<a href='{issue_url}' target='_blank'>GitHub link</a> " if issue_url else None

        # Define the header for the issue summary table
        headers = [
            "Organization name",
            "Repository name",
            "Issue number",
            "Title",
            "State",
            "Issue URL",
            "Created at",
            "Updated at",
            "Closed at",
            "Labels",
        ]

        # Define the values for the issue summary table
        values = [
            consolidated_issue.organization_name,
            consolidated_issue.repository_name,
            consolidated_issue.number,
            consolidated_issue.title,
            consolidated_issue.state.lower(),
            issue_url,
            consolidated_issue.created_at,
            consolidated_issue.updated_at,
            consolidated_issue.closed_at,
            labels,
        ]

        # Update the summary table, based on the project data mining situation
        if ActionInputs.get_is_project_state_mining_enabled():
            project_statuses = consolidated_issue.project_issue_statuses

            if consolidated_issue.linked_to_project:
                project_data_header = [
                    "Project title",
                    "Status",
                    "Priority",
                    "Size",
                    "MoSCoW",
                ]

                for project_status in project_statuses:
                    # Update the summary data table for every project attached to repository issue
                    project_data_values = [
                        project_status.project_title,
                        project_status.status,
                        project_status.priority,
                        project_status.size,
                        project_status.moscow,
                    ]

                    headers.extend(project_data_header)
                    values.extend(project_data_values)
            else:
                headers.append("Linked to project")
                linked_to_project = LINKED_TO_PROJECT_FALSE
                values.append(linked_to_project)

        # Initialize the Markdown table
        issue_info = "| Attribute | Content |\n|---|---|\n"

        # Add together all the attributes from the summary table in Markdown format
        for attribute, content in zip(headers, values):
            issue_info += f"| {attribute} | {content} |\n"

        return issue_info

    @staticmethod
    def _generate_index_directory_path(repository_id: Optional[str], topic: Optional[str]) -> str:
        """
        Generates a directory path based on if structured output is required.

        @param repository_id: The repository id.
        @param topic: The topic used for grouping issues.
        @return: The generated directory path.
        """
        output_path: str = make_absolute_path(LIV_DOC_OUTPUT_PATH)

        if ActionInputs.get_is_structured_output_enabled() and repository_id:
            organization_name, repository_name = repository_id.split("/")
            output_path = os.path.join(output_path, organization_name, repository_name)

        if ActionInputs.get_is_grouping_by_topics_enabled() and topic:
            output_path = os.path.join(output_path, topic)

        os.makedirs(output_path, exist_ok=True)

        return output_path

    @staticmethod
    def _load_all_templates() -> tuple[Optional[str], ...]:
        """
        Load all template files for generating the Markdown pages.

        @return: A tuple containing all loaded template files.
        """
        issue_page_detail_template: Optional[str] = load_template(
            LivingDocumentationGenerator.ISSUE_PAGE_TEMPLATE_FILE,
            "Issue page template file was not successfully loaded.",
        )
        index_page_template: Optional[str] = load_template(
            LivingDocumentationGenerator.INDEX_NO_STRUCT_TEMPLATE_FILE,
            "Index page template file was not successfully loaded.",
        )
        index_root_level_page: Optional[str] = load_template(
            LivingDocumentationGenerator.INDEX_ROOT_LEVEL_TEMPLATE_FILE,
            "Structured index page template file for root level was not successfully loaded.",
        )
        index_org_level_template: Optional[str] = load_template(
            LivingDocumentationGenerator.INDEX_ORG_LEVEL_TEMPLATE_FILE,
            "Structured index page template file for organization level was not successfully loaded.",
        )
        index_repo_page_template: Optional[str] = load_template(
            LivingDocumentationGenerator.INDEX_TOPIC_PAGE_TEMPLATE_FILE,
            "Structured index page template file for repository level was not successfully loaded.",
        )
        index_data_level_template: Optional[str] = load_template(
            LivingDocumentationGenerator.INDEX_DATA_LEVEL_TEMPLATE_FILE,
            "Structured index page template file for data level was not successfully loaded.",
        )
        report_page_template: Optional[str] = load_template(
            LivingDocumentationGenerator.REPORT_PAGE_TEMPLATE_FILE,
            "Report page template file was not successfully loaded.",
        )

        return (
            issue_page_detail_template,
            index_page_template,
            index_root_level_page,
            index_org_level_template,
            index_repo_page_template,
            index_data_level_template,
            report_page_template,
        )<|MERGE_RESOLUTION|>--- conflicted
+++ resolved
@@ -45,10 +45,7 @@
     TABLE_HEADER_WITHOUT_PROJECT_DATA,
     LIV_DOC_OUTPUT_PATH,
     OUTPUT_PATH,
-<<<<<<< HEAD
-=======
     REPORT_PAGE_HEADER,
->>>>>>> 32b2e7e2
 )
 
 logger = logging.getLogger(__name__)
@@ -295,13 +292,9 @@
         report_page_content = "| Error Type | Issue | Message |\n| --- | --- | --- |\n"
         is_structured_output = ActionInputs.get_is_structured_output_enabled()
         is_grouping_by_topics = ActionInputs.get_is_grouping_by_topics_enabled()
-<<<<<<< HEAD
-        regime_output_path = make_absolute_path(LIV_DOC_OUTPUT_PATH)
-=======
         is_report_page = ActionInputs.get_is_report_page_generation_enabled()
         regime_output_path = make_absolute_path(LIV_DOC_OUTPUT_PATH)
         report_page_content = REPORT_PAGE_HEADER
->>>>>>> 32b2e7e2
         report_page_path = make_absolute_path(OUTPUT_PATH)
 
         # Load the template files for generating the Markdown pages
@@ -318,13 +311,6 @@
         # Generate a markdown page for every issue
         for consolidated_issue in issues.values():
             self._generate_md_issue_page(issue_page_detail_template, consolidated_issue)
-<<<<<<< HEAD
-            if consolidated_issue.errors:
-                for error_type, error_message in consolidated_issue.errors.items():
-                    repository_id: str = consolidated_issue.repository_id
-                    number: int = consolidated_issue.number
-                    report_page_content += f"| {error_type} | {repository_id}#{number} | {error_message} |\n"
-=======
             if is_report_page and consolidated_issue.errors:
                 repository_id: str = consolidated_issue.repository_id
                 number: int = consolidated_issue.number
@@ -334,7 +320,6 @@
                     report_page_content += (
                         f"| {error_type} | [{repository_id}#{number}]({html_url}) | {error_message} |\n"
                     )
->>>>>>> 32b2e7e2
 
             for topic in consolidated_issue.topics:
                 topics.add(topic)
@@ -361,25 +346,12 @@
             self._generate_index_page(index_page_template, issues)
             logger.info("Markdown page generation - generated `_index.md`.")
 
-<<<<<<< HEAD
-        # Sort the error lines alphabetically by the first column (Error Type) if any
-        # Note: Second part of the table is a divider
-        header, divider, *error_rows = report_page_content.strip().split("\n")
-        if error_rows:
-            sorted_rows = sorted(error_rows, key=lambda x: x.split("|")[1].strip())
-            sorted_report_page_content = "\n".join([header, divider] + sorted_rows)
-
-            # Generate a report page with a report summary for the Living Documentation Regime
-            report_page = report_page_template.format(
-                date=datetime.now().strftime("%Y-%m-%d"), livdoc_report_page_content=sorted_report_page_content
-=======
         # Generate a report page with a report error summary for the Living Documentation Regime if any
         header, divider, *error_rows = report_page_content.strip().split("\n")
         if error_rows:
             report_page_content = "\n".join([header, divider] + error_rows)
             report_page = report_page_template.format(
                 date=datetime.now().strftime("%Y-%m-%d"), livdoc_report_page_content=report_page_content
->>>>>>> 32b2e7e2
             )
             with open(os.path.join(report_page_path, "report_page.md"), "w", encoding="utf-8") as f:
                 f.write(report_page)
