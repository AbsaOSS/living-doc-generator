--- conflicted
+++ resolved
@@ -73,23 +73,10 @@
 
         try:
             self.__number = issue_json["content"]["number"]
-<<<<<<< HEAD
-        except KeyError:
-            logger.debug("Wrong project issue json structure for `number` value: %s.", issue_json)
-        try:
-            self.__repository_name = issue_json["content"]["repository"]["name"]
-        except KeyError:
-            logger.debug("Wrong project issue json structure for `repository_name` value: %s.", issue_json)
-        try:
-            self.__organization_name = issue_json["content"]["repository"]["owner"]["login"]
-        except KeyError:
-            logger.debug("Wrong project issue json structure for `organization_name` value: %s.", issue_json)
-=======
             self.__repository_name = issue_json["content"]["repository"]["name"]
             self.__organization_name = issue_json["content"]["repository"]["owner"]["login"]
         except KeyError as e:
             logger.debug("KeyError(%s) occurred while parsing issue json: %s.", str(e), issue_json)
->>>>>>> 87990127
 
         self.__project_status.project_title = project.title
 
