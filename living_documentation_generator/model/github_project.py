--- conflicted
+++ resolved
@@ -89,18 +89,11 @@
             self.__organization_name = repository.owner.login
 
             logger.debug("Updating field options for projects in repository `%s`.", repository.full_name)
-<<<<<<< HEAD
-        except KeyError:
-            logger.error(
-                "There is no expected response structure for the project json: %s",
-                repository.full_name,
-=======
         except KeyError as e:
             logger.error(
                 "Missing key in the project json for repository `%s`: %s",
                 repository.full_name,
                 str(e),
->>>>>>> 87990127
                 exc_info=True,
             )
             return self
