--- conflicted
+++ resolved
@@ -1,4 +1,3 @@
-<<<<<<< HEAD
 #
 # Copyright 2024 ABSA Group Limited
 #
@@ -23,13 +22,6 @@
 import logging
 
 from github.Repository import Repository
-
-logger = logging.getLogger(__name__)
-=======
-import logging
-
-from living_documentation_generator.model.config_repository import ConfigRepository
->>>>>>> 727889c9
 
 logger = logging.getLogger(__name__)
 
@@ -77,7 +69,6 @@
         """Getter of the project field options."""
         return self.__field_options
 
-<<<<<<< HEAD
     def loads(self,
               project_json: dict,
               repository: Repository,
@@ -90,9 +81,6 @@
             repository (Repository): The GH repository object where the project is located.
             field_option_response (dict): The response containing the field options for the project.
         """
-=======
-    def load_from_json(self, project_json, repository, field_option_response):
->>>>>>> 727889c9
         self.__id = project_json["id"]
         self.__number = project_json["number"]
         self.__title = project_json["title"]
@@ -103,12 +91,8 @@
 
         return self
 
-<<<<<<< HEAD
-    def __update_field_options(self, field_option_response: dict) -> None:
+    def __update_field_options(self, field_option_response: dict):
         """Parse and update the field options of the project from a JSON response."""
-        field_options_nodes = field_option_response["repository"]["projectV2"]["fields"]["nodes"]
-=======
-    def __update_field_options(self, field_option_response: dict):
         try:
             field_options_nodes = field_option_response["repository"]["projectV2"]["fields"]["nodes"]
         except KeyError:
@@ -117,7 +101,6 @@
                          exc_info=True
                          )
             return
->>>>>>> 727889c9
 
         for field_option in field_options_nodes:
             if "name" in field_option and "options" in field_option:
