--- conflicted
+++ resolved
@@ -125,22 +125,13 @@
         # Check that the INPUT_OUTPUT_PATH is not a project directory
         # Note: That would cause a rewriting project files
         project_directories = get_all_project_directories()
-<<<<<<< HEAD
-        default_abspath_output_path = os.path.abspath(DEFAULT_OUTPUT_PATH)
-=======
         abspath_user_output_path = os.path.abspath(ActionInputs.get_output_directory())
->>>>>>> a17b3b9b
 
         # Ensure project directories are absolute paths
         project_abspath_directories = [os.path.abspath(d) for d in project_directories]
 
-<<<<<<< HEAD
-        if default_abspath_output_path in project_abspath_directories:
-            project_abspath_directories.remove(default_abspath_output_path)
-=======
         if abspath_user_output_path in project_abspath_directories:
             project_abspath_directories.remove(abspath_user_output_path)
->>>>>>> a17b3b9b
 
         for project_directory in project_abspath_directories:
             # Finds the common path between the absolute paths of out_path and project_directory
