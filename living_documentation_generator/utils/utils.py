--- conflicted
+++ resolved
@@ -60,7 +60,6 @@
     # Otherwise, convert the relative path to an absolute path
     return os.path.abspath(path)
 
-
 # Github
 def get_action_input(name: str, default: str = None) -> str:
     """Get the input value from the environment variables."""
@@ -71,11 +70,7 @@
 def set_action_output(name: str, value: str, default_output_path: str = "default_output.txt") -> None:
     """TODO: IDK"""
     output_file = os.getenv("GITHUB_OUTPUT", default_output_path)
-<<<<<<< HEAD
     with open(output_file, "a", encoding="utf-8") as f:
-=======
-    with open(output_file, 'a', encoding='utf-8') as f:
->>>>>>> 727889c9
         # Write the multiline output to the file
         f.write(f"{name}<<EOF\n")
         f.write(f"{value}")
