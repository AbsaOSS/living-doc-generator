# Copyright 2024 ABSA Group Limited
#
# Licensed under the Apache License, Version 2.0 (the "License");
# you may not use this file except in compliance with the License.
# You may obtain a copy of the License at
#
#     http://www.apache.org/licenses/LICENSE-2.0
#
# Unless required by applicable law or agreed to in writing, software
# distributed under the License is distributed on an "AS IS" BASIS,
# WITHOUT WARRANTIES OR CONDITIONS OF ANY KIND, either express or implied.
# See the License for the specific language governing permissions and
# limitations under the License.
#

"""
This module contains the LivingDocumentationGenerator class which is responsible for generating
the Living Documentation output.

The class uses several helper methods to fetch required data from GitHub, consolidate the data
and generate the markdown pages as the output of Living Documentation action.
"""

import logging
import os
import shutil

from datetime import datetime

from github import Github, Auth
from github.Issue import Issue


from living_documentation_generator.github_projects import GithubProjects
from living_documentation_generator.model.github_project import GithubProject
from living_documentation_generator.model.config_repository import ConfigRepository
from living_documentation_generator.model.consolidated_issue import ConsolidatedIssue
from living_documentation_generator.model.project_issue import ProjectIssue
from living_documentation_generator.utils.decorators import safe_call_decorator
from living_documentation_generator.utils.github_rate_limiter import GithubRateLimiter
from living_documentation_generator.utils.utils import make_issue_key
<<<<<<< HEAD
from living_documentation_generator.utils.constants import (
    ISSUES_PER_PAGE_LIMIT,
    ISSUE_STATE_ALL,
    LINKED_TO_PROJECT_TRUE,
    LINKED_TO_PROJECT_FALSE,
)
=======
from living_documentation_generator.utils.constants import (ISSUES_PER_PAGE_LIMIT, ISSUE_STATE_ALL,
                                                            LINKED_TO_PROJECT_TRUE, LINKED_TO_PROJECT_FALSE)
>>>>>>> 727889c9

logger = logging.getLogger(__name__)


class LivingDocumentationGenerator:
    """
    A class representing the Living Documentation Generator.

    Attributes:
        __github_instance (GitHub): The GitHub instance used for authentication and requests.
        __github_projects_instance (GithubProjects): The GithubProjects instance used for project related operations.
        __rate_limiter (GithubRateLimiter): The rate limiter used to control the rate of API calls.
        __repositories (list[ConfigRepository]): List of config repositories to fetch from.
        __project_state_mining_enabled (bool): Switch indicating if project state mining is enabled.
        __output_path (str): The directory where the markdown pages will be stored.
    """

    PROJECT_ROOT = os.path.dirname(os.path.abspath(__file__))

    ISSUE_PAGE_TEMPLATE_FILE = os.path.join(PROJECT_ROOT, "..", "templates", "issue_detail_page_template.md")
    INDEX_PAGE_TEMPLATE_FILE = os.path.join(PROJECT_ROOT, "..", "templates", "_index_page_template.md")

<<<<<<< HEAD
    def __init__(
            self,
            github_token: str,
            repositories: list[ConfigRepository],
            project_state_mining_enabled: bool,
            output_path: str,
    ):

        self.__github_instance = Github(auth=Auth.Token(token=github_token), per_page=ISSUES_PER_PAGE_LIMIT)
        self.__github_projects_instance = GithubProjects(token=github_token)
        self.__rate_limiter = GithubRateLimiter(self.__github_instance)
        self.__safe_call = safe_call_decorator(self.__rate_limiter)
=======
    def __init__(self, github_token: str, repositories: list[ConfigRepository], project_state_mining_enabled: bool,
                 output_path: str):

        self.github_instance = Github(auth=Auth.Token(token=github_token), per_page=ISSUES_PER_PAGE_LIMIT)
        self.github_projects_instance = GithubProjects(token=github_token)
        self.rate_limiter = GithubRateLimiter(self.github_instance)
        self.safe_call = safe_call_decorator(self.rate_limiter)
>>>>>>> 727889c9

        # data
        self.__repositories: list[ConfigRepository] = repositories

        # features control
        self.__project_state_mining_enabled: bool = project_state_mining_enabled

        # paths
        self.__output_path: str = output_path

    @property
    def github_instance(self) -> Github:
        """Getter of the GitHub instance."""
        return self.__github_instance

    @property
<<<<<<< HEAD
    def repositories(self) -> list[ConfigRepository]:
        """Getter of the list of config repositories objects to fetch from."""
        return self.__repositories

    @property
=======
>>>>>>> 727889c9
    def project_state_mining_enabled(self) -> bool:
        """Getter of the project state mining switch."""
        return self.__project_state_mining_enabled

    @property
    def output_path(self) -> str:
        """Getter of the output directory."""
        return self.__output_path

    def generate(self) -> None:
        """Generate the Living Documentation markdown pages output."""
        self._clean_output_directory()
        logger.debug("Output directory cleaned.")

        # Data mine GitHub issues with defined labels from all repositories
        logger.info("Fetching repository GitHub issues - started.")
        repository_issues: dict[str, list[Issue]] = self._fetch_github_issues()
        # Note: got dict of list of issues for each repository (key is repository id)
        logger.info("Fetching repository GitHub issues - finished.")

        # Data mine GitHub project's issues
        logger.info("Fetching GitHub project data - started.")
        project_issues: dict[str, ProjectIssue] = self._fetch_github_project_issues()
        # Note: got dict of project issues with unique string key defying the issue
        logger.info("Fetching GitHub project data - finished.")

        # Consolidate all issue data together
        logger.info("Issue and project data consolidation - started.")
        consolidated_issues = self._consolidate_issues_data(repository_issues, project_issues)
        logger.info("Issue and project data consolidation - finished.")

        # Generate markdown pages
        logger.info("Markdown page generation - started.")
        self._generate_markdown_pages(consolidated_issues)
        logger.info("Markdown page generation - finished.")

    def _clean_output_directory(self) -> None:
        """Clean the output directory from the previous run."""
        if os.path.exists(self.output_path):
            shutil.rmtree(self.output_path)
        os.makedirs(self.output_path)

    def _fetch_github_issues(self) -> dict[str, list[Issue]]:
        """
        Fetch GitHub repository issues using the GitHub library. Only issues with correct labels are fetched,
        if no labels are defined in the configuration, all repository issues are fetched.
        """
        issues = {}
        total_issues_number = 0

        # Run the fetching logic for every config repository
        for config_repository in self.repositories:
            repository_id = f"{config_repository.organization_name}/{config_repository.repository_name}"

            repository = self.__safe_call(self.github_instance.get_repo)(repository_id)
            if repository is None:
                return {}

            logger.info("Fetching repository GitHub issues - from `%s`.", repository.full_name)

            # If the query labels are not defined, fetch all issues from the repository
            if not config_repository.query_labels:
                logger.debug("Fetching all issues in the repository")
<<<<<<< HEAD
                issues[repository_id] = self.__safe_call(repository.get_issues)(state=ISSUE_STATE_ALL)
=======
                issues[repository_id] = self.safe_call(repository.get_issues)(state=ISSUE_STATE_ALL)
>>>>>>> 727889c9
                amount_of_issues_per_repo = len(issues[repository_id])
                logger.debug(
                    "Fetched `%s` repository issues (%s)`.",
                    amount_of_issues_per_repo, repository.full_name,
                )
            else:
                # Fetch only issues with required labels from configuration
                issues[repository_id] = []
                logger.debug("Labels to be fetched from: %s.", config_repository.query_labels)
                for label in config_repository.query_labels:
                    logger.debug("Fetching issues with label `%s`.", label)
<<<<<<< HEAD
                    issues[repository_id].extend(
                        self.__safe_call(repository.get_issues)(state=ISSUE_STATE_ALL, labels=[label])
                    )
=======
                    issues[repository_id].extend(self.safe_call(repository.get_issues)(state=ISSUE_STATE_ALL,
                                                                                       labels=[label]))
>>>>>>> 727889c9
                amount_of_issues_per_repo = len(issues[repository_id])

            # Accumulate the count of issues
            total_issues_number += amount_of_issues_per_repo
            logger.info(
                "Fetching repository GitHub issues - fetched `%s` repository issues (%s).",
                amount_of_issues_per_repo, repository.full_name,
            )

        logger.info(
            "Fetching repository GitHub issues - loaded `%s` repository issues in total.",
            total_issues_number,
        )
        return issues

    def _fetch_github_project_issues(self) -> dict[str, ProjectIssue]:
        """Fetch GitHub project issues using the GraphQL API."""
        if not self.project_state_mining_enabled:
            logger.info("Fetching GitHub project data - project mining is not allowed.")
            return {}

        logger.debug("Project data mining allowed.")

        # Mine project issues for every repository
        all_project_issues: dict[str, ProjectIssue] = {}

        for config_repository in self.repositories:
            repository_id = f"{config_repository.organization_name}/{config_repository.repository_name}"
            projects_title_filter = config_repository.projects_title_filter
            logger.debug("Filtering projects: %s. If filter is empty, fetching all.", projects_title_filter)

            repository = self.__safe_call(self.github_instance.get_repo)(repository_id)
            if repository is None:
                return {}

            # Fetch all projects_buffer attached to the repository
            logger.info("Fetching GitHub project data - looking for repository `%s` projects.", repository_id)
<<<<<<< HEAD
            projects: list[GithubProject] = self.__safe_call(
                self.__github_projects_instance.get_repository_projects)(
                repository=repository,
                projects_title_filter=projects_title_filter,
            )
=======
            projects = self.safe_call(self.github_projects_instance.get_repository_projects)(
                repository=repository, projects_title_filter=projects_title_filter)
>>>>>>> 727889c9

            # Update every project with project issue related data
            for project in projects:
                logger.info("Fetching GitHub project data - from `%s`.", project.title)
<<<<<<< HEAD
                project_issues: list[ProjectIssue] = self.__safe_call(
                    self.__github_projects_instance.get_project_issues)(
                    project=project,
                )
=======
                project_issues: list[ProjectIssue] = (self.safe_call(self.github_projects_instance.get_project_issues)
                                                      (project=project))
>>>>>>> 727889c9

                for project_issue in project_issues:
                    key = make_issue_key(
                        project_issue.organization_name,
                        project_issue.repository_name,
                        project_issue.number,
                    )
                    all_project_issues[key] = project_issue
                logger.info(
                    "Fetching GitHub project data - fetched project data (%s).",
                    project.title,
                )

        return all_project_issues

    @staticmethod
<<<<<<< HEAD
    def _consolidate_issues_data(
        repository_issues: dict[str, list[Issue]],
        projects_issues: dict[str, ProjectIssue],
    ) -> dict[str, ConsolidatedIssue]:
        """
        Consolidate the fetched issues and extra project data into a one consolidated object.

        Args:
            repository_issues (dict): A dictionary containing repository issue objects with unique key.
            projects_issues (dict): A dictionary containing project issue objects with unique key.
        """
=======
    def _consolidate_issues_data(repository_issues: dict[str, list[Issue]],
                                 projects_issues: dict[str, ProjectIssue]) -> dict[str, ConsolidatedIssue]:
>>>>>>> 727889c9

        consolidated_issues = {}

        # Create a ConsolidatedIssue object for each repository issue
        for repository_id in repository_issues.keys():
            for repository_issue in repository_issues[repository_id]:
                repo_id_parts = repository_id.split("/")
<<<<<<< HEAD
                unique_key = make_issue_key(
                    repo_id_parts[0], repo_id_parts[1], repository_issue.number
                )
                consolidated_issues[unique_key] = ConsolidatedIssue(
                    repository_id=repository_id, repository_issue=repository_issue
                )
=======
                unique_key = make_issue_key(repo_id_parts[0], repo_id_parts[1], repository_issue.number)
                consolidated_issues[unique_key] = ConsolidatedIssue(repository_id=repository_id,
                                                                    repository_issue=repository_issue)
>>>>>>> 727889c9

        # Update consolidated issue structures with project data
        logger.debug("Updating consolidated issue structure with project data.")
        for key, consolidated_issue in consolidated_issues.items():
            if key in projects_issues:
                consolidated_issue.update_with_project_data(projects_issues[key].project_status)

<<<<<<< HEAD
        logging.info(
            "Issue and project data consolidation - consolidated `%s` repository issues"
            " with extra project data.",
            len(consolidated_issues),
        )
=======
        logging.info("Issue and project data consolidation - consolidated `%s` repository issues"
                     " with extra project data.",
                     len(consolidated_issues))
>>>>>>> 727889c9
        return consolidated_issues

    def _generate_markdown_pages(self, issues: dict[str, ConsolidatedIssue]) -> None:
        """
        Generate the Markdown pages for all consolidated issues, create a summary index page and
        save it all to the output directory.

        Args:
            issues (dict): A dictionary containing all consolidated issues.
        """
        with open(LivingDocumentationGenerator.ISSUE_PAGE_TEMPLATE_FILE, "r", encoding="utf-8") as f:
            issue_page_detail_template = f.read()

        with open(LivingDocumentationGenerator.INDEX_PAGE_TEMPLATE_FILE, "r", encoding="utf-8") as f:
            issue_index_page_template = f.read()

<<<<<<< HEAD
        # Generate a markdown page for every issue
=======
>>>>>>> 727889c9
        for consolidated_issue in issues.values():
            self._generate_md_issue_page(issue_page_detail_template, consolidated_issue)
        logger.info("Markdown page generation - generated `%s` issue pages.", len(issues))

        # Generate an index page with a summary table about all issues
        self._generate_index_page(issue_index_page_template, issues)

    def _generate_md_issue_page(self, issue_page_template: str, consolidated_issue: ConsolidatedIssue) -> None:
        """
        Generates a single issue Markdown page from a template and save to the output directory.

        Args:
            issue_page_template (str): The template string for generating the single markdown issue page.
            consolidated_issue (ConsolidatedIssue): The ConsolidatedIssue object containing the issue data.
        """

        # Get all replacements for generating single issue page from a template
        title = consolidated_issue.title
        date = datetime.now().strftime("%Y-%m-%d")
        issue_content = consolidated_issue.body

        # Generate a summary table for the issue
        issue_table = self._generate_issue_summary_table(consolidated_issue)

        # Initialize dictionary with replacements
        replacements = {
            "title": title,
            "date": date,
            "page_issue_title": title,
            "issue_summary_table": issue_table,
            "issue_content": issue_content,
        }

        # Run through all replacements and update template keys with adequate content
        issue_md_page_content = issue_page_template.format(**replacements)

        # Save the single issue Markdown page
        page_filename = consolidated_issue.generate_page_filename()
        with open(os.path.join(self.output_path, page_filename), "w", encoding="utf-8") as f:
            f.write(issue_md_page_content)

        logger.debug("Generated Markdown page: %s.", page_filename)

<<<<<<< HEAD
    def _generate_index_page(
            self,
            issue_index_page_template: str,
            consolidated_issues: dict[str, ConsolidatedIssue],
    ) -> None:
=======
    def _generate_index_page(self, issue_index_page_template: str, consolidated_issues: dict[str, ConsolidatedIssue])\
            -> None:
>>>>>>> 727889c9
        """
        Generates an index page with a summary of all issues and save it to the output directory.

        Args:
            issue_index_page_template (str): The template string for generating the index markdown page.
            consolidated_issues (dict): A dictionary containing all consolidated issues.
        """

        # Initializing the issue table header based on the project mining state
        if self.__project_state_mining_enabled:
<<<<<<< HEAD
            issue_table = (
                "| Organization name | Repository name | Issue 'Number - Title' |"
                " Linked to project | Project status | Issue URL |\n"
                "|-------------------|-----------------|------------------------|"
                "-------------------|----------------|-----------|\n"
            )
=======
            issue_table = ("| Organization name | Repository name | Issue 'Number - Title' |"
                           " Linked to project | Project status | Issue URL |\n"
                           "|-------------------|-----------------|------------------------|"
                           "-------------------|----------------|-----------|\n")
>>>>>>> 727889c9
        else:
            issue_table = """| Organization name | Repository name | Issue 'Number - Title' | Issue state | Issue URL |
                             |-------------------|-----------------|------------------------|-------------|-----------|
                          """

        # Create an issue summary table for every issue
        for consolidated_issue in consolidated_issues.values():
            issue_table += self._generate_markdown_line(consolidated_issue)

        # Prepare issues replacement for the index page
        replacement = {
            "date": datetime.now().strftime("%Y-%m-%d"),
            "issues": issue_table,
        }

        # Replace the issue placeholders in the index template
        index_page = issue_index_page_template.format(**replacement)

        # Create an index page file
        with open(os.path.join(self.output_path, "_index.md"), "w", encoding="utf-8") as f:
            f.write(index_page)

        logger.info("Markdown page generation - generated `_index.md`.")

    def _generate_markdown_line(self, consolidated_issue: ConsolidatedIssue) -> str:
<<<<<<< HEAD
        """Generates a markdown summary line for a single issue."""
=======
        """
            Generates a markdown summary line for a given feature.

            @param consolidated_issue: The dictionary containing feature data.

            @return: A string representing the markdown line for the feature.
        """

        # Extract issue details from the consolidated issue object
>>>>>>> 727889c9
        organization_name = consolidated_issue.organization_name
        repository_name = consolidated_issue.repository_name
        number = consolidated_issue.number
        title = consolidated_issue.title
        title = title.replace("|", " _ ")
        page_filename = consolidated_issue.generate_page_filename()
        status = consolidated_issue.project_status.status
        url = consolidated_issue.html_url
        state = consolidated_issue.state

        # Change the bool values to more user-friendly characters
        if self.__project_state_mining_enabled:
            if consolidated_issue.linked_to_project:
                linked_to_project = LINKED_TO_PROJECT_TRUE
            else:
                linked_to_project = LINKED_TO_PROJECT_FALSE

            # Generate the Markdown issue line WITH extra project data
<<<<<<< HEAD
            md_issue_line = (
                f"|{organization_name} | {repository_name} | [#{number} - {title}]({page_filename}) |"
                f" {linked_to_project} | {status} |[GitHub link]({url}) |\n"
            )
        else:
            # Generate the Markdown issue line WITHOUT project data
            md_issue_line = (
                f"|{organization_name} | {repository_name} | [#{number} - {title}]({page_filename}) |"
                f" {state} |[GitHub link]({url}) |\n"
            )
=======
            md_issue_line = (f"| {organization_name} | {repository_name} | [#{number} - {title}]({page_filename}) |"
                             f" {linked_to_project} | {status} |[GitHub link]({url}) |\n")
        else:
            # Generate the Markdown issue line WITHOUT project data
            md_issue_line = (f"| {organization_name} | {repository_name} | [#{number} - {title}]({page_filename}) |"
                             f" {state} |[GitHub link]({url}) |\n")
>>>>>>> 727889c9

        return md_issue_line

    def _generate_issue_summary_table(self, consolidated_issue: ConsolidatedIssue) -> str:
<<<<<<< HEAD
        """Generates a string representation of feature info in a table format."""
=======
        """
            Generates a string representation of feature info in a table format.

            @param consolidated_issue: The dictionary containing feature data.

            @return: A string representing the feature information in a table format.
        """
>>>>>>> 727889c9
        # Join issue labels into one string
        labels = consolidated_issue.labels
        labels = ", ".join(labels) if labels else None

        # Format issue URL as a Markdown link
        issue_url = consolidated_issue.html_url
        issue_url = f"[GitHub link]({issue_url})" if issue_url else None

        # Define the header for the issue summary table
        headers = [
            "Organization name",
            "Repository name",
            "Issue number",
            "State",
            "Issue URL",
            "Created at",
            "Updated at",
            "Closed at",
<<<<<<< HEAD
            "Labels",
=======
            "Labels"
>>>>>>> 727889c9
        ]

        # Define the values for the issue summary table
        values = [
            consolidated_issue.organization_name,
            consolidated_issue.repository_name,
            consolidated_issue.number,
            consolidated_issue.state.lower(),
            issue_url,
            consolidated_issue.created_at,
            consolidated_issue.updated_at,
            consolidated_issue.closed_at,
<<<<<<< HEAD
            labels,
=======
            labels
>>>>>>> 727889c9
        ]

        # Update the summary table, based on the project data mining situation
        if self.__project_state_mining_enabled:
            project_status = consolidated_issue.project_status

            if consolidated_issue.linked_to_project:
<<<<<<< HEAD
                headers.extend(["Project title", "Status", "Priority", "Size", "MoSCoW"])

                values.extend(
                    [
                        project_status.project_title,
                        project_status.status,
                        project_status.priority,
                        project_status.size,
                        project_status.moscow,
                    ]
                )
            else:
                headers.append("Linked to project")
                linked_to_project = (LINKED_TO_PROJECT_TRUE
                                     if consolidated_issue.linked_to_project
                                     else LINKED_TO_PROJECT_FALSE)
=======
                headers.extend([
                    "Project title",
                    "Status",
                    "Priority",
                    "Size",
                    "MoSCoW"
                ])

                values.extend([
                    project_status.project_title,
                    project_status.status,
                    project_status.priority,
                    project_status.size,
                    project_status.moscow
                ])
            else:
                headers.append("Linked to project")
                linked_to_project = LINKED_TO_PROJECT_FALSE
>>>>>>> 727889c9
                values.append(linked_to_project)

        # Initialize the Markdown table
        issue_info = "| Attribute | Content |\n|---|---|\n"

        # Add together all the attributes from the summary table in Markdown format
        for attribute, content in zip(headers, values):
            issue_info += f"| {attribute} | {content} |\n"

        return issue_info<|MERGE_RESOLUTION|>--- conflicted
+++ resolved
@@ -30,7 +30,6 @@
 from github import Github, Auth
 from github.Issue import Issue
 
-
 from living_documentation_generator.github_projects import GithubProjects
 from living_documentation_generator.model.github_project import GithubProject
 from living_documentation_generator.model.config_repository import ConfigRepository
@@ -39,17 +38,12 @@
 from living_documentation_generator.utils.decorators import safe_call_decorator
 from living_documentation_generator.utils.github_rate_limiter import GithubRateLimiter
 from living_documentation_generator.utils.utils import make_issue_key
-<<<<<<< HEAD
 from living_documentation_generator.utils.constants import (
     ISSUES_PER_PAGE_LIMIT,
     ISSUE_STATE_ALL,
     LINKED_TO_PROJECT_TRUE,
     LINKED_TO_PROJECT_FALSE,
 )
-=======
-from living_documentation_generator.utils.constants import (ISSUES_PER_PAGE_LIMIT, ISSUE_STATE_ALL,
-                                                            LINKED_TO_PROJECT_TRUE, LINKED_TO_PROJECT_FALSE)
->>>>>>> 727889c9
 
 logger = logging.getLogger(__name__)
 
@@ -72,7 +66,6 @@
     ISSUE_PAGE_TEMPLATE_FILE = os.path.join(PROJECT_ROOT, "..", "templates", "issue_detail_page_template.md")
     INDEX_PAGE_TEMPLATE_FILE = os.path.join(PROJECT_ROOT, "..", "templates", "_index_page_template.md")
 
-<<<<<<< HEAD
     def __init__(
             self,
             github_token: str,
@@ -85,15 +78,6 @@
         self.__github_projects_instance = GithubProjects(token=github_token)
         self.__rate_limiter = GithubRateLimiter(self.__github_instance)
         self.__safe_call = safe_call_decorator(self.__rate_limiter)
-=======
-    def __init__(self, github_token: str, repositories: list[ConfigRepository], project_state_mining_enabled: bool,
-                 output_path: str):
-
-        self.github_instance = Github(auth=Auth.Token(token=github_token), per_page=ISSUES_PER_PAGE_LIMIT)
-        self.github_projects_instance = GithubProjects(token=github_token)
-        self.rate_limiter = GithubRateLimiter(self.github_instance)
-        self.safe_call = safe_call_decorator(self.rate_limiter)
->>>>>>> 727889c9
 
         # data
         self.__repositories: list[ConfigRepository] = repositories
@@ -110,14 +94,11 @@
         return self.__github_instance
 
     @property
-<<<<<<< HEAD
     def repositories(self) -> list[ConfigRepository]:
         """Getter of the list of config repositories objects to fetch from."""
         return self.__repositories
 
     @property
-=======
->>>>>>> 727889c9
     def project_state_mining_enabled(self) -> bool:
         """Getter of the project state mining switch."""
         return self.__project_state_mining_enabled
@@ -181,11 +162,7 @@
             # If the query labels are not defined, fetch all issues from the repository
             if not config_repository.query_labels:
                 logger.debug("Fetching all issues in the repository")
-<<<<<<< HEAD
                 issues[repository_id] = self.__safe_call(repository.get_issues)(state=ISSUE_STATE_ALL)
-=======
-                issues[repository_id] = self.safe_call(repository.get_issues)(state=ISSUE_STATE_ALL)
->>>>>>> 727889c9
                 amount_of_issues_per_repo = len(issues[repository_id])
                 logger.debug(
                     "Fetched `%s` repository issues (%s)`.",
@@ -197,14 +174,9 @@
                 logger.debug("Labels to be fetched from: %s.", config_repository.query_labels)
                 for label in config_repository.query_labels:
                     logger.debug("Fetching issues with label `%s`.", label)
-<<<<<<< HEAD
                     issues[repository_id].extend(
                         self.__safe_call(repository.get_issues)(state=ISSUE_STATE_ALL, labels=[label])
                     )
-=======
-                    issues[repository_id].extend(self.safe_call(repository.get_issues)(state=ISSUE_STATE_ALL,
-                                                                                       labels=[label]))
->>>>>>> 727889c9
                 amount_of_issues_per_repo = len(issues[repository_id])
 
             # Accumulate the count of issues
@@ -242,29 +214,19 @@
 
             # Fetch all projects_buffer attached to the repository
             logger.info("Fetching GitHub project data - looking for repository `%s` projects.", repository_id)
-<<<<<<< HEAD
             projects: list[GithubProject] = self.__safe_call(
                 self.__github_projects_instance.get_repository_projects)(
                 repository=repository,
                 projects_title_filter=projects_title_filter,
             )
-=======
-            projects = self.safe_call(self.github_projects_instance.get_repository_projects)(
-                repository=repository, projects_title_filter=projects_title_filter)
->>>>>>> 727889c9
 
             # Update every project with project issue related data
             for project in projects:
                 logger.info("Fetching GitHub project data - from `%s`.", project.title)
-<<<<<<< HEAD
                 project_issues: list[ProjectIssue] = self.__safe_call(
                     self.__github_projects_instance.get_project_issues)(
                     project=project,
                 )
-=======
-                project_issues: list[ProjectIssue] = (self.safe_call(self.github_projects_instance.get_project_issues)
-                                                      (project=project))
->>>>>>> 727889c9
 
                 for project_issue in project_issues:
                     key = make_issue_key(
@@ -281,7 +243,6 @@
         return all_project_issues
 
     @staticmethod
-<<<<<<< HEAD
     def _consolidate_issues_data(
         repository_issues: dict[str, list[Issue]],
         projects_issues: dict[str, ProjectIssue],
@@ -293,10 +254,6 @@
             repository_issues (dict): A dictionary containing repository issue objects with unique key.
             projects_issues (dict): A dictionary containing project issue objects with unique key.
         """
-=======
-    def _consolidate_issues_data(repository_issues: dict[str, list[Issue]],
-                                 projects_issues: dict[str, ProjectIssue]) -> dict[str, ConsolidatedIssue]:
->>>>>>> 727889c9
 
         consolidated_issues = {}
 
@@ -304,18 +261,12 @@
         for repository_id in repository_issues.keys():
             for repository_issue in repository_issues[repository_id]:
                 repo_id_parts = repository_id.split("/")
-<<<<<<< HEAD
                 unique_key = make_issue_key(
                     repo_id_parts[0], repo_id_parts[1], repository_issue.number
                 )
                 consolidated_issues[unique_key] = ConsolidatedIssue(
                     repository_id=repository_id, repository_issue=repository_issue
                 )
-=======
-                unique_key = make_issue_key(repo_id_parts[0], repo_id_parts[1], repository_issue.number)
-                consolidated_issues[unique_key] = ConsolidatedIssue(repository_id=repository_id,
-                                                                    repository_issue=repository_issue)
->>>>>>> 727889c9
 
         # Update consolidated issue structures with project data
         logger.debug("Updating consolidated issue structure with project data.")
@@ -323,17 +274,11 @@
             if key in projects_issues:
                 consolidated_issue.update_with_project_data(projects_issues[key].project_status)
 
-<<<<<<< HEAD
         logging.info(
             "Issue and project data consolidation - consolidated `%s` repository issues"
             " with extra project data.",
             len(consolidated_issues),
         )
-=======
-        logging.info("Issue and project data consolidation - consolidated `%s` repository issues"
-                     " with extra project data.",
-                     len(consolidated_issues))
->>>>>>> 727889c9
         return consolidated_issues
 
     def _generate_markdown_pages(self, issues: dict[str, ConsolidatedIssue]) -> None:
@@ -350,10 +295,7 @@
         with open(LivingDocumentationGenerator.INDEX_PAGE_TEMPLATE_FILE, "r", encoding="utf-8") as f:
             issue_index_page_template = f.read()
 
-<<<<<<< HEAD
         # Generate a markdown page for every issue
-=======
->>>>>>> 727889c9
         for consolidated_issue in issues.values():
             self._generate_md_issue_page(issue_page_detail_template, consolidated_issue)
         logger.info("Markdown page generation - generated `%s` issue pages.", len(issues))
@@ -397,16 +339,11 @@
 
         logger.debug("Generated Markdown page: %s.", page_filename)
 
-<<<<<<< HEAD
     def _generate_index_page(
             self,
             issue_index_page_template: str,
             consolidated_issues: dict[str, ConsolidatedIssue],
     ) -> None:
-=======
-    def _generate_index_page(self, issue_index_page_template: str, consolidated_issues: dict[str, ConsolidatedIssue])\
-            -> None:
->>>>>>> 727889c9
         """
         Generates an index page with a summary of all issues and save it to the output directory.
 
@@ -417,19 +354,12 @@
 
         # Initializing the issue table header based on the project mining state
         if self.__project_state_mining_enabled:
-<<<<<<< HEAD
             issue_table = (
                 "| Organization name | Repository name | Issue 'Number - Title' |"
                 " Linked to project | Project status | Issue URL |\n"
                 "|-------------------|-----------------|------------------------|"
                 "-------------------|----------------|-----------|\n"
             )
-=======
-            issue_table = ("| Organization name | Repository name | Issue 'Number - Title' |"
-                           " Linked to project | Project status | Issue URL |\n"
-                           "|-------------------|-----------------|------------------------|"
-                           "-------------------|----------------|-----------|\n")
->>>>>>> 727889c9
         else:
             issue_table = """| Organization name | Repository name | Issue 'Number - Title' | Issue state | Issue URL |
                              |-------------------|-----------------|------------------------|-------------|-----------|
@@ -455,19 +385,7 @@
         logger.info("Markdown page generation - generated `_index.md`.")
 
     def _generate_markdown_line(self, consolidated_issue: ConsolidatedIssue) -> str:
-<<<<<<< HEAD
         """Generates a markdown summary line for a single issue."""
-=======
-        """
-            Generates a markdown summary line for a given feature.
-
-            @param consolidated_issue: The dictionary containing feature data.
-
-            @return: A string representing the markdown line for the feature.
-        """
-
-        # Extract issue details from the consolidated issue object
->>>>>>> 727889c9
         organization_name = consolidated_issue.organization_name
         repository_name = consolidated_issue.repository_name
         number = consolidated_issue.number
@@ -486,40 +404,21 @@
                 linked_to_project = LINKED_TO_PROJECT_FALSE
 
             # Generate the Markdown issue line WITH extra project data
-<<<<<<< HEAD
             md_issue_line = (
-                f"|{organization_name} | {repository_name} | [#{number} - {title}]({page_filename}) |"
+                f"| {organization_name} | {repository_name} | [#{number} - {title}]({page_filename}) |"
                 f" {linked_to_project} | {status} |[GitHub link]({url}) |\n"
             )
         else:
             # Generate the Markdown issue line WITHOUT project data
             md_issue_line = (
-                f"|{organization_name} | {repository_name} | [#{number} - {title}]({page_filename}) |"
+                f"| {organization_name} | {repository_name} | [#{number} - {title}]({page_filename}) |"
                 f" {state} |[GitHub link]({url}) |\n"
             )
-=======
-            md_issue_line = (f"| {organization_name} | {repository_name} | [#{number} - {title}]({page_filename}) |"
-                             f" {linked_to_project} | {status} |[GitHub link]({url}) |\n")
-        else:
-            # Generate the Markdown issue line WITHOUT project data
-            md_issue_line = (f"| {organization_name} | {repository_name} | [#{number} - {title}]({page_filename}) |"
-                             f" {state} |[GitHub link]({url}) |\n")
->>>>>>> 727889c9
 
         return md_issue_line
 
     def _generate_issue_summary_table(self, consolidated_issue: ConsolidatedIssue) -> str:
-<<<<<<< HEAD
         """Generates a string representation of feature info in a table format."""
-=======
-        """
-            Generates a string representation of feature info in a table format.
-
-            @param consolidated_issue: The dictionary containing feature data.
-
-            @return: A string representing the feature information in a table format.
-        """
->>>>>>> 727889c9
         # Join issue labels into one string
         labels = consolidated_issue.labels
         labels = ", ".join(labels) if labels else None
@@ -538,11 +437,7 @@
             "Created at",
             "Updated at",
             "Closed at",
-<<<<<<< HEAD
             "Labels",
-=======
-            "Labels"
->>>>>>> 727889c9
         ]
 
         # Define the values for the issue summary table
@@ -555,11 +450,7 @@
             consolidated_issue.created_at,
             consolidated_issue.updated_at,
             consolidated_issue.closed_at,
-<<<<<<< HEAD
             labels,
-=======
-            labels
->>>>>>> 727889c9
         ]
 
         # Update the summary table, based on the project data mining situation
@@ -567,24 +458,6 @@
             project_status = consolidated_issue.project_status
 
             if consolidated_issue.linked_to_project:
-<<<<<<< HEAD
-                headers.extend(["Project title", "Status", "Priority", "Size", "MoSCoW"])
-
-                values.extend(
-                    [
-                        project_status.project_title,
-                        project_status.status,
-                        project_status.priority,
-                        project_status.size,
-                        project_status.moscow,
-                    ]
-                )
-            else:
-                headers.append("Linked to project")
-                linked_to_project = (LINKED_TO_PROJECT_TRUE
-                                     if consolidated_issue.linked_to_project
-                                     else LINKED_TO_PROJECT_FALSE)
-=======
                 headers.extend([
                     "Project title",
                     "Status",
@@ -598,12 +471,11 @@
                     project_status.status,
                     project_status.priority,
                     project_status.size,
-                    project_status.moscow
+                    project_status.moscow,
                 ])
             else:
                 headers.append("Linked to project")
                 linked_to_project = LINKED_TO_PROJECT_FALSE
->>>>>>> 727889c9
                 values.append(linked_to_project)
 
         # Initialize the Markdown table
