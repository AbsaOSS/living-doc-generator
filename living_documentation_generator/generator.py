import logging
import os
import shutil

from datetime import datetime

from github import Github, Auth
from github.Issue import Issue


from living_documentation_generator.github_projects import GithubProjects
from living_documentation_generator.model.config_repository import ConfigRepository
from living_documentation_generator.model.consolidated_issue import ConsolidatedIssue
from living_documentation_generator.model.project_issue import ProjectIssue
from living_documentation_generator.utils.decorators import safe_call_decorator
from living_documentation_generator.utils.github_rate_limiter import GithubRateLimiter
from living_documentation_generator.utils.utils import make_issue_key
from living_documentation_generator.utils.constants import (ISSUES_PER_PAGE_LIMIT, ISSUE_STATE_ALL,
                                                            LINKED_TO_PROJECT_TRUE, LINKED_TO_PROJECT_FALSE)

logger = logging.getLogger(__name__)


class LivingDocumentationGenerator:

    PROJECT_ROOT = os.path.dirname(os.path.abspath(__file__))

    ISSUE_PAGE_TEMPLATE_FILE = os.path.join(PROJECT_ROOT, "..", "templates", "issue_detail_page_template.md")
    INDEX_PAGE_TEMPLATE_FILE = os.path.join(PROJECT_ROOT, "..", "templates", "_index_page_template.md")

<<<<<<< HEAD
    def __init__(self, github_token: str, repositories: list[ConfigRepository], project_state_mining_enabled: bool,
                 output_path: str):
=======
    def __init__(self, github_instance: Github, github_projects_instance: GithubProjects,
                 repositories: list[ConfigRepository], project_state_mining_enabled: bool, output_path: str):
>>>>>>> be8aa1c8

        self.github_instance = Github(auth=Auth.Token(token=github_token), per_page=ISSUES_PER_PAGE_LIMIT)
        self.github_projects_instance = GithubProjects(token=github_token)
        self.rate_limiter = GithubRateLimiter(self.github_instance)
        self.safe_call = safe_call_decorator(self.rate_limiter)

        # data
        self.__repositories: list[ConfigRepository] = repositories

        # features control
        self.__project_state_mining_enabled: bool = project_state_mining_enabled

        # paths
        self.__output_path: str = output_path

    @property
    def repositories(self) -> list[ConfigRepository]:
        return self.__repositories

    @property
    def project_state_mining_enabled(self) -> bool:
        return self.__project_state_mining_enabled

    @property
    def output_path(self) -> str:
        return self.__output_path

    def generate(self):
        self._clean_output_directory()
        logger.debug("Output directory cleaned.")

        # Data mine GitHub issues with defined labels from all repositories
        logger.info("Fetching repository GitHub issues - started.")
        repository_issues: dict[str, list[Issue]] = self._fetch_github_issues()
        # Note: got dict of list of issues for each repository (key is repository id)
        logger.info("Fetching repository GitHub issues - finished.")

        # Data mine GitHub project's issues
        logger.info("Fetching GitHub project data - started.")
        project_issues: dict[str, ProjectIssue] = self._fetch_github_project_issues()
        # Note: got dict of project issues with unique string key defying the issue
        logger.info("Fetching GitHub project data - finished.")

        # Consolidate all issues data together
        logger.info("Issue and project data consolidation - started.")
        projects_issues = self._consolidate_issues_data(repository_issues, project_issues)
        logger.info("Issue and project data consolidation - finished.")

        # Generate markdown pages
        logger.info("Markdown page generation - started.")
        self._generate_markdown_pages(projects_issues)
        logger.info("Markdown page generation - finished.")

    def _clean_output_directory(self):
        if os.path.exists(self.output_path):
            shutil.rmtree(self.output_path)
        os.makedirs(self.output_path)

    def _fetch_github_issues(self) -> dict[str, list[Issue]]:
        issues = {}
        total_issues_number = 0

        # Mine issues from every config repository
        for config_repository in self.repositories:
            repository_id = f"{config_repository.organization_name}/{config_repository.repository_name}"

            repository = self.safe_call(self.github_instance.get_repo)(repository_id)
            if repository is None:
                return {}

            logger.info("Fetching repository GitHub issues - from `%s`.", repository.full_name)

            # Load all issues from one repository (unique for each repository) and save it under repository id
            if not config_repository.query_labels:
                logger.debug("Fetching all issues in the repository")
                issues[repository_id] = self.safe_call(repository.get_issues)(state=ISSUE_STATE_ALL)
                amount_of_issues_per_repo = len(issues[repository_id])
                logger.debug("Fetched `%s` repository issues (%s)`.", amount_of_issues_per_repo, repository.full_name)
            else:
                issues[repository_id] = []
                logger.debug("Labels to be fetched from: %s.", config_repository.query_labels)
                for label in config_repository.query_labels:
                    logger.debug("Fetching issues with label `%s`.", label)
                    issues[repository_id].extend(self.safe_call(repository.get_issues)(state=ISSUE_STATE_ALL,
                                                                                       labels=[label]))
                amount_of_issues_per_repo = len(issues[repository_id])

            # Accumulate the count of issues
            total_issues_number += amount_of_issues_per_repo
            logger.info("Fetching repository GitHub issues - fetched `%s` repository issues (%s).",
                        amount_of_issues_per_repo, repository.full_name)

        logger.info("Fetching repository GitHub issues - loaded `%s` repository issues in total.", total_issues_number)
        return issues

    def _fetch_github_project_issues(self) -> dict[str, ProjectIssue]:
        if not self.project_state_mining_enabled:
            logger.info("Fetching GitHub project data - project mining is not allowed.")
            return {}

        logger.debug("Project data mining allowed.")

        # Mine project issues for every repository
        all_project_issues: dict[str, ProjectIssue] = {}

        for config_repository in self.repositories:
            repository_id = f"{config_repository.organization_name}/{config_repository.repository_name}"
            projects_title_filter = config_repository.projects_title_filter
            logger.debug("Filtering projects: %s. If filter is empty, fetching all.", projects_title_filter)

            repository = self.safe_call(self.github_instance.get_repo)(repository_id)
            if repository is None:
                return {}

            # Fetch all projects_buffer attached to the repository
            logger.info("Fetching GitHub project data - looking for repository `%s` projects.", repository_id)
            projects = self.safe_call(self.github_projects_instance.get_repository_projects)(
                repository=repository, projects_title_filter=projects_title_filter)

            # Update every project with project issue related data
            for project in projects:
                logger.info("Fetching GitHub project data - from `%s`.", project.title)
                project_issues: list[ProjectIssue] = (self.safe_call(self.github_projects_instance.get_project_issues)
                                                      (project=project))

                for project_issue in project_issues:
                    key = make_issue_key(project_issue.organization_name, project_issue.repository_name,
                                         project_issue.number)
                    all_project_issues[key] = project_issue
                logger.info("Fetching GitHub project data - fetched project data (%s).", project.title)

        return all_project_issues

    @staticmethod
    def _consolidate_issues_data(repository_issues: dict[str, list[Issue]],
                                 projects_issues: dict[str, ProjectIssue]) -> dict[str, ConsolidatedIssue]:

        consolidated_issues = {}

        # Create a ConsolidatedIssue object for each repository issue
        for repository_id in repository_issues.keys():
            for repository_issue in repository_issues[repository_id]:
                repo_id_parts = repository_id.split("/")
                unique_key = make_issue_key(repo_id_parts[0], repo_id_parts[1], repository_issue.number)
                consolidated_issues[unique_key] = ConsolidatedIssue(repository_id=repository_id,
                                                                    repository_issue=repository_issue)

        # Update consolidated issue structures with project data
        logger.debug("Updating consolidated issue structure with project data.")
        for key, consolidated_issue in consolidated_issues.items():
            if key in projects_issues:
                consolidated_issue.update_with_project_data(projects_issues[key].project_status)

        logging.info("Issue and project data consolidation - consolidated `%s` repository issues"
                     " with extra project data.",
                     len(consolidated_issues))
        return consolidated_issues

    def _generate_markdown_pages(self, issues: dict[str, ConsolidatedIssue]):
        with open(LivingDocumentationGenerator.ISSUE_PAGE_TEMPLATE_FILE, 'r', encoding='utf-8') as f:
            issue_page_detail_template = f.read()

        with open(LivingDocumentationGenerator.INDEX_PAGE_TEMPLATE_FILE, 'r', encoding='utf-8') as f:
            issue_index_page_template = f.read()

        for consolidated_issue in issues.values():
            self._generate_md_issue_page(issue_page_detail_template, consolidated_issue)
        logger.info("Markdown page generation - generated `%s` issue pages.", len(issues))

        self._generate_index_page(issue_index_page_template, issues)

    def _generate_md_issue_page(self, issue_page_template: str, consolidated_issue: ConsolidatedIssue) -> None:
        """
            Generates a single issue Markdown page from a template and save to the output directory.

            @param issue_page_template: The template string for generating a single issue page.
            @param consolidated_issue: The dictionary containing issue data.
        """

        # Get all replacements for generating single issue page from a template
        title = consolidated_issue.title
        date = datetime.now().strftime("%Y-%m-%d")
        issue_content = consolidated_issue.body

        # Generate a summary table for the issue
        issue_table = self._generate_issue_summary_table(consolidated_issue)

        # Initialize dictionary with replacements
        replacements = {
            "title": title,
            "date": date,
            "page_issue_title": title,
            "issue_summary_table": issue_table,
            "issue_content": issue_content
        }

        # Run through all replacements and update template keys with adequate content
        issue_md_page_content = issue_page_template.format(**replacements)

        # Save the single issue Markdown page
        page_filename = consolidated_issue.generate_page_filename()
        with open(os.path.join(self.output_path, page_filename), 'w', encoding='utf-8') as f:
            f.write(issue_md_page_content)

        logger.debug("Generated Markdown page: %s.", page_filename)

    def _generate_index_page(self, issue_index_page_template: str, consolidated_issues: dict[str, ConsolidatedIssue])\
            -> None:
        """
        Generates an index page with a summary of all issues and save it to the output directory.

        :param issue_index_page_template: The template string for generating the index page.
        :param consolidated_issues: The dictionary containing all issues data.
        """

        # Initializing the issue table header based on the project mining state
        if self.__project_state_mining_enabled:
<<<<<<< HEAD
            issue_table = ("| Organization name | Repository name | Issue 'Number - Title' |"
                           " Linked to project | Project status | Issue URL |\n"
                           "|-------------------|-----------------|------------------------|"
                           "-------------------|----------------|-----------|\n")
=======
            issue_table = """| Organization name | Repository name | Issue 'Number - Title' | Linked to project | Project status | Issue URL |
                             |-------------------|-----------------|------------------------|-------------------|----------------|-----------|
                          """
>>>>>>> be8aa1c8
        else:
            issue_table = """| Organization name | Repository name | Issue 'Number - Title' | Issue state | Issue URL |
                             |-------------------|-----------------|------------------------|-------------|-----------|
                          """

        # Create an issue summary table for every issue
        for consolidated_issue in consolidated_issues.values():
            issue_table += self._generate_markdown_line(consolidated_issue)

        # Prepare issues replacement for the index page
        replacement = {
            "date": datetime.now().strftime("%Y-%m-%d"),
            "issues": issue_table
        }

        # Replace the issue placeholders in the index template
        index_page = issue_index_page_template.format(**replacement)

        # Create an index page file
        with open(os.path.join(self.output_path, "_index.md"), 'w', encoding='utf-8') as f:
            f.write(index_page)

        logger.info("Markdown page generation - generated `_index.md`.")

    def _generate_markdown_line(self, consolidated_issue: ConsolidatedIssue) -> str:
        """
            Generates a markdown summary line for a given feature.

            @param consolidated_issue: The dictionary containing feature data.

            @return: A string representing the markdown line for the feature.
        """

        # Extract issue details from the consolidated issue object
        organization_name = consolidated_issue.organization_name
        repository_name = consolidated_issue.repository_name
        number = consolidated_issue.number
        title = consolidated_issue.title
        title = title.replace("|", " _ ")
        page_filename = consolidated_issue.generate_page_filename()
<<<<<<< HEAD
        status = consolidated_issue.project_status.status
=======
        status = consolidated_issue.status
>>>>>>> be8aa1c8
        url = consolidated_issue.html_url
        state = consolidated_issue.state

        # Change the bool values to more user-friendly characters
        if self.__project_state_mining_enabled:
            if consolidated_issue.linked_to_project:
<<<<<<< HEAD
                linked_to_project = LINKED_TO_PROJECT_TRUE
            else:
                linked_to_project = LINKED_TO_PROJECT_FALSE

            # Generate the Markdown issue line WITH extra project data
            md_issue_line = (f"|{organization_name} | {repository_name} | [#{number} - {title}]({page_filename}) |"
                             f" {linked_to_project} | {status} |[GitHub link]({url}) |\n")
        else:
            # Generate the Markdown issue line WITHOUT project data
            md_issue_line = (f"|{organization_name} | {repository_name} | [#{number} - {title}]({page_filename}) |"
=======
                linked_to_project = Constants.LINKED_TO_PROJECT_TRUE
            else:
                linked_to_project = Constants.LINKED_TO_PROJECT_FALSE

            # Generate the Markdown issue line WITH extra project data
            md_issue_line = (f"| {organization_name} | {repository_name} | [#{number} - {title}]({page_filename}) |"
                             f" {linked_to_project} | {status} |[GitHub link]({url}) |\n")
        else:
            # Generate the Markdown issue line WITHOUT project data
            md_issue_line = (f"| {organization_name} | {repository_name} | [#{number} - {title}]({page_filename}) |"
>>>>>>> be8aa1c8
                             f" {state} |[GitHub link]({url}) |\n")

        return md_issue_line

    def _generate_issue_summary_table(self, consolidated_issue: ConsolidatedIssue) -> str:
        """
            Generates a string representation of feature info in a table format.

            @param consolidated_issue: The dictionary containing feature data.

            @return: A string representing the feature information in a table format.
        """
        # Join issue labels into one string
        labels = consolidated_issue.labels
        labels = ', '.join(labels) if labels else None

        # Format issue URL as a Markdown link
        issue_url = consolidated_issue.html_url
        issue_url = f"[GitHub link]({issue_url})" if issue_url else None

        # Define the header for the issue summary table
        headers = [
            "Organization name",
            "Repository name",
            "Issue number",
            "State",
            "Issue URL",
            "Created at",
            "Updated at",
            "Closed at",
            "Labels"
        ]

        # Define the values for the issue summary table
        values = [
            consolidated_issue.organization_name,
            consolidated_issue.repository_name,
            consolidated_issue.number,
            consolidated_issue.state.lower(),
            issue_url,
            consolidated_issue.created_at,
            consolidated_issue.updated_at,
            consolidated_issue.closed_at,
            labels
        ]

        # Update the summary table, based on the project data mining situation
        if self.__project_state_mining_enabled:
<<<<<<< HEAD
            project_status = consolidated_issue.project_status

=======
>>>>>>> be8aa1c8
            if consolidated_issue.linked_to_project:
                headers.extend([
                    "Project title",
                    "Status",
                    "Priority",
                    "Size",
                    "MoSCoW"
                ])

                values.extend([
<<<<<<< HEAD
                    project_status.project_title,
                    project_status.status,
                    project_status.priority,
                    project_status.size,
                    project_status.moscow
                ])
            else:
                headers.append("Linked to project")
                linked_to_project = LINKED_TO_PROJECT_TRUE \
                    if consolidated_issue.linked_to_project else LINKED_TO_PROJECT_FALSE
=======
                    consolidated_issue.project_name,
                    consolidated_issue.status,
                    consolidated_issue.priority,
                    consolidated_issue.size,
                    consolidated_issue.moscow
                ])
            else:
                headers.append("Linked to project")
                linked_to_project = Constants.LINKED_TO_PROJECT_FALSE
>>>>>>> be8aa1c8
                values.append(linked_to_project)

        # Initialize the Markdown table
        issue_info = "| Attribute | Content |\n|---|---|\n"

        # Add together all the attributes from the summary table in Markdown format
        for attribute, content in zip(headers, values):
            issue_info += f"| {attribute} | {content} |\n"

        return issue_info<|MERGE_RESOLUTION|>--- conflicted
+++ resolved
@@ -6,7 +6,6 @@
 
 from github import Github, Auth
 from github.Issue import Issue
-
 
 from living_documentation_generator.github_projects import GithubProjects
 from living_documentation_generator.model.config_repository import ConfigRepository
@@ -28,13 +27,8 @@
     ISSUE_PAGE_TEMPLATE_FILE = os.path.join(PROJECT_ROOT, "..", "templates", "issue_detail_page_template.md")
     INDEX_PAGE_TEMPLATE_FILE = os.path.join(PROJECT_ROOT, "..", "templates", "_index_page_template.md")
 
-<<<<<<< HEAD
     def __init__(self, github_token: str, repositories: list[ConfigRepository], project_state_mining_enabled: bool,
                  output_path: str):
-=======
-    def __init__(self, github_instance: Github, github_projects_instance: GithubProjects,
-                 repositories: list[ConfigRepository], project_state_mining_enabled: bool, output_path: str):
->>>>>>> be8aa1c8
 
         self.github_instance = Github(auth=Auth.Token(token=github_token), per_page=ISSUES_PER_PAGE_LIMIT)
         self.github_projects_instance = GithubProjects(token=github_token)
@@ -252,16 +246,10 @@
 
         # Initializing the issue table header based on the project mining state
         if self.__project_state_mining_enabled:
-<<<<<<< HEAD
             issue_table = ("| Organization name | Repository name | Issue 'Number - Title' |"
                            " Linked to project | Project status | Issue URL |\n"
                            "|-------------------|-----------------|------------------------|"
                            "-------------------|----------------|-----------|\n")
-=======
-            issue_table = """| Organization name | Repository name | Issue 'Number - Title' | Linked to project | Project status | Issue URL |
-                             |-------------------|-----------------|------------------------|-------------------|----------------|-----------|
-                          """
->>>>>>> be8aa1c8
         else:
             issue_table = """| Organization name | Repository name | Issue 'Number - Title' | Issue state | Issue URL |
                              |-------------------|-----------------|------------------------|-------------|-----------|
@@ -302,32 +290,16 @@
         title = consolidated_issue.title
         title = title.replace("|", " _ ")
         page_filename = consolidated_issue.generate_page_filename()
-<<<<<<< HEAD
         status = consolidated_issue.project_status.status
-=======
-        status = consolidated_issue.status
->>>>>>> be8aa1c8
         url = consolidated_issue.html_url
         state = consolidated_issue.state
 
         # Change the bool values to more user-friendly characters
         if self.__project_state_mining_enabled:
             if consolidated_issue.linked_to_project:
-<<<<<<< HEAD
                 linked_to_project = LINKED_TO_PROJECT_TRUE
             else:
                 linked_to_project = LINKED_TO_PROJECT_FALSE
-
-            # Generate the Markdown issue line WITH extra project data
-            md_issue_line = (f"|{organization_name} | {repository_name} | [#{number} - {title}]({page_filename}) |"
-                             f" {linked_to_project} | {status} |[GitHub link]({url}) |\n")
-        else:
-            # Generate the Markdown issue line WITHOUT project data
-            md_issue_line = (f"|{organization_name} | {repository_name} | [#{number} - {title}]({page_filename}) |"
-=======
-                linked_to_project = Constants.LINKED_TO_PROJECT_TRUE
-            else:
-                linked_to_project = Constants.LINKED_TO_PROJECT_FALSE
 
             # Generate the Markdown issue line WITH extra project data
             md_issue_line = (f"| {organization_name} | {repository_name} | [#{number} - {title}]({page_filename}) |"
@@ -335,7 +307,6 @@
         else:
             # Generate the Markdown issue line WITHOUT project data
             md_issue_line = (f"| {organization_name} | {repository_name} | [#{number} - {title}]({page_filename}) |"
->>>>>>> be8aa1c8
                              f" {state} |[GitHub link]({url}) |\n")
 
         return md_issue_line
@@ -384,11 +355,8 @@
 
         # Update the summary table, based on the project data mining situation
         if self.__project_state_mining_enabled:
-<<<<<<< HEAD
             project_status = consolidated_issue.project_status
 
-=======
->>>>>>> be8aa1c8
             if consolidated_issue.linked_to_project:
                 headers.extend([
                     "Project title",
@@ -399,7 +367,6 @@
                 ])
 
                 values.extend([
-<<<<<<< HEAD
                     project_status.project_title,
                     project_status.status,
                     project_status.priority,
@@ -408,19 +375,7 @@
                 ])
             else:
                 headers.append("Linked to project")
-                linked_to_project = LINKED_TO_PROJECT_TRUE \
-                    if consolidated_issue.linked_to_project else LINKED_TO_PROJECT_FALSE
-=======
-                    consolidated_issue.project_name,
-                    consolidated_issue.status,
-                    consolidated_issue.priority,
-                    consolidated_issue.size,
-                    consolidated_issue.moscow
-                ])
-            else:
-                headers.append("Linked to project")
-                linked_to_project = Constants.LINKED_TO_PROJECT_FALSE
->>>>>>> be8aa1c8
+                linked_to_project = LINKED_TO_PROJECT_FALSE
                 values.append(linked_to_project)
 
         # Initialize the Markdown table
