# Copyright 2024 ABSA Group Limited
#
# Licensed under the Apache License, Version 2.0 (the "License");
# you may not use this file except in compliance with the License.
# You may obtain a copy of the License at
#
#     http://www.apache.org/licenses/LICENSE-2.0
#
# Unless required by applicable law or agreed to in writing, software
# distributed under the License is distributed on an "AS IS" BASIS,
# WITHOUT WARRANTIES OR CONDITIONS OF ANY KIND, either express or implied.
# See the License for the specific language governing permissions and
# limitations under the License.
#

"""
This module contains the LivingDocumentationGenerator class which is responsible for generating
the Living Documentation output.
"""

import logging
import os
import shutil

from datetime import datetime
from typing import Callable, Optional

from github import Github, Auth
from github.Issue import Issue

from living_documentation_generator.action_inputs import ActionInputs
from living_documentation_generator.github_projects import GithubProjects
from living_documentation_generator.model.github_project import GithubProject
from living_documentation_generator.model.consolidated_issue import ConsolidatedIssue
from living_documentation_generator.model.project_issue import ProjectIssue
from living_documentation_generator.utils.decorators import safe_call_decorator
from living_documentation_generator.utils.github_rate_limiter import GithubRateLimiter
from living_documentation_generator.utils.utils import make_issue_key
from living_documentation_generator.utils.constants import (
    ISSUES_PER_PAGE_LIMIT,
    ISSUE_STATE_ALL,
    LINKED_TO_PROJECT_TRUE,
    LINKED_TO_PROJECT_FALSE,
    TABLE_HEADER_WITH_PROJECT_DATA,
    TABLE_HEADER_WITHOUT_PROJECT_DATA,
)

logger = logging.getLogger(__name__)


class LivingDocumentationGenerator:
    """
    A class representing the Living Documentation Generator.
    The class uses several helper methods to fetch required data from GitHub, consolidate the data
    and generate the markdown pages as the output of Living Documentation action.
    """

    PROJECT_ROOT = os.path.dirname(os.path.abspath(__file__))

    ISSUE_PAGE_TEMPLATE_FILE = os.path.join(PROJECT_ROOT, os.pardir, "templates", "issue_detail_page_template.md")
    INDEX_NO_STRUCT_TEMPLATE_FILE = os.path.join(
        PROJECT_ROOT, os.pardir, "templates", "_index_no_struct_page_template.md"
    )
    INDEX_ROOT_LEVEL_TEMPLATE_FILE = os.path.join(
        PROJECT_ROOT, os.pardir, "templates", "_index_root_level_page_template.md"
    )
    INDEX_ORG_LEVEL_TEMPLATE_FILE = os.path.join(
        PROJECT_ROOT, os.pardir, "templates", "_index_org_level_page_template.md"
    )
    INDEX_REPO_LEVEL_TEMPLATE_FILE = os.path.join(
        PROJECT_ROOT, os.pardir, "templates", "_index_repo_level_page_template.md"
    )

    def __init__(self):
        github_token = ActionInputs.get_github_token()

<<<<<<< HEAD
=======
    def __init__(self):
        github_token = ActionInputs.get_github_token()

>>>>>>> a17b3b9b
        self.__github_instance: Github = Github(auth=Auth.Token(token=github_token), per_page=ISSUES_PER_PAGE_LIMIT)
        self.__github_projects_instance: GithubProjects = GithubProjects(token=github_token)
        self.__rate_limiter: GithubRateLimiter = GithubRateLimiter(self.__github_instance)
        self.__safe_call: Callable = safe_call_decorator(self.__rate_limiter)

    def generate(self) -> None:
        """
        Generate the Living Documentation markdown pages output.

        @return: None
        """
        self._clean_output_directory()
        logger.debug("Output directory cleaned.")

        # Data mine GitHub issues with defined labels from all repositories
        logger.info("Fetching repository GitHub issues - started.")
        repository_issues: dict[str, list[Issue]] = self._fetch_github_issues()
        # Note: got dict of list of issues for each repository (key is repository id)
        logger.info("Fetching repository GitHub issues - finished.")

        # Data mine GitHub project's issues
        logger.info("Fetching GitHub project data - started.")
        project_issues: dict[str, list[ProjectIssue]] = self._fetch_github_project_issues()
        # Note: got dict of project issues with unique string key defying the issue
        logger.info("Fetching GitHub project data - finished.")

        # Consolidate all issue data together
        logger.info("Issue and project data consolidation - started.")
        consolidated_issues: dict[str, ConsolidatedIssue] = self._consolidate_issues_data(
            repository_issues, project_issues
        )
        logger.info("Issue and project data consolidation - finished.")

        # Generate markdown pages
        logger.info("Markdown page generation - started.")
        self._generate_markdown_pages(consolidated_issues)
        logger.info("Markdown page generation - finished.")

    @staticmethod
    def _clean_output_directory() -> None:
        """
        Clean the output directory from the previous run.

        @return: None
        """
        output_path = ActionInputs.get_output_directory()

        if os.path.exists(output_path):
            shutil.rmtree(output_path)
        os.makedirs(output_path)

    def _fetch_github_issues(self) -> dict[str, list[Issue]]:
        """
        Fetch GitHub repository issues using the GitHub library. Only issues with correct labels are fetched,
        if no labels are defined in the configuration, all repository issues are fetched.

        @return: A dictionary containing repository issue objects with unique key.
        """
        issues = {}
        total_issues_number = 0

        # Run the fetching logic for every config repository
        for config_repository in ActionInputs.get_repositories():
            repository_id = f"{config_repository.organization_name}/{config_repository.repository_name}"

            repository = self.__safe_call(self.__github_instance.get_repo)(repository_id)
            if repository is None:
                return {}

            logger.info("Fetching repository GitHub issues - from `%s`.", repository.full_name)

            # If the query labels are not defined, fetch all issues from the repository
            if not config_repository.query_labels:
                logger.debug("Fetching all issues in the repository")
                issues[repository_id] = self.__safe_call(repository.get_issues)(state=ISSUE_STATE_ALL)
                amount_of_issues_per_repo = len(list(issues[repository_id]))
                logger.debug(
                    "Fetched `%s` repository issues (%s)`.",
                    amount_of_issues_per_repo,
                    repository.full_name,
                )
            else:
                # Fetch only issues with required labels from configuration
                issues[repository_id] = []
                logger.debug("Labels to be fetched from: %s.", config_repository.query_labels)
                for label in config_repository.query_labels:
                    logger.debug("Fetching issues with label `%s`.", label)
                    issues[repository_id].extend(
                        self.__safe_call(repository.get_issues)(state=ISSUE_STATE_ALL, labels=[label])
                    )
                amount_of_issues_per_repo = len(issues[repository_id])

            # Accumulate the count of issues
            total_issues_number += amount_of_issues_per_repo
            logger.info(
                "Fetching repository GitHub issues - fetched `%s` repository issues (%s).",
                amount_of_issues_per_repo,
                repository.full_name,
            )

        logger.info(
            "Fetching repository GitHub issues - loaded `%s` repository issues in total.",
            total_issues_number,
        )
        return issues

    def _fetch_github_project_issues(self) -> dict[str, list[ProjectIssue]]:
        """
        Fetch GitHub project issues using the GraphQL API.

        @return: A dictionary containing project issue objects with unique key.
        """
        if not ActionInputs.get_is_project_state_mining_enabled():
            logger.info("Fetching GitHub project data - project mining is not allowed.")
            return {}

        logger.debug("Project data mining allowed.")

        # Mine project issues for every repository
        all_project_issues: dict[str, list[ProjectIssue]] = {}

        for config_repository in ActionInputs.get_repositories():
            repository_id = f"{config_repository.organization_name}/{config_repository.repository_name}"
            projects_title_filter = config_repository.projects_title_filter
            logger.debug("Filtering projects: %s. If filter is empty, fetching all.", projects_title_filter)

            repository = self.__safe_call(self.__github_instance.get_repo)(repository_id)
            if repository is None:
                return {}

            # Fetch all projects_buffer attached to the repository
            logger.debug("Fetching GitHub project data - looking for repository `%s` projects.", repository_id)
            projects: list[GithubProject] = self.__safe_call(self.__github_projects_instance.get_repository_projects)(
                repository=repository, projects_title_filter=projects_title_filter
            )

            if projects:
                logger.info(
                    "Fetching GitHub project data - for repository `%s` found `%s` project/s.",
                    repository.full_name,
                    len(projects),
                )
            else:
                logger.info(
                    "Fetching GitHub project data - no project data found for repository `%s`.", repository.full_name
                )

            # Update every project with project issue related data
            for project in projects:
                logger.info("Fetching GitHub project data - fetching project data from `%s`.", project.title)
                project_issues: list[ProjectIssue] = self.__safe_call(
                    self.__github_projects_instance.get_project_issues
                )(project=project)

                for project_issue in project_issues:
                    key = make_issue_key(
                        project_issue.organization_name,
                        project_issue.repository_name,
                        project_issue.number,
                    )

                    # If the key is unique, add the project issue to the dictionary
                    if key not in all_project_issues:
                        all_project_issues[key] = [project_issue]
                    else:
                        # If the project issue key is already present, add another project data from other projects
                        all_project_issues[key].append(project_issue)
                logger.info(
                    "Fetching GitHub project data - successfully fetched project data from `%s`.", project.title
                )

        return all_project_issues

    @staticmethod
    def _consolidate_issues_data(
        repository_issues: dict[str, list[Issue]], project_issues: dict[str, list[ProjectIssue]]
    ) -> dict[str, ConsolidatedIssue]:
        """
        Consolidate the fetched issues and extra project data into a one consolidated object.

        @param repository_issues: A dictionary containing repository issue objects with unique key.
        @param project_issues: A dictionary containing project issue objects with unique key.
        @return: A dictionary containing all consolidated issues.
        """

        consolidated_issues = {}

        # Create a ConsolidatedIssue object for each repository issue
        for repository_id in repository_issues.keys():
            for repository_issue in repository_issues[repository_id]:
                repo_id_parts = repository_id.split("/")
                unique_key = make_issue_key(repo_id_parts[0], repo_id_parts[1], repository_issue.number)
                consolidated_issues[unique_key] = ConsolidatedIssue(
                    repository_id=repository_id, repository_issue=repository_issue
                )

        # Update consolidated issue structures with project data
        logger.debug("Updating consolidated issue structure with project data.")
        for key, consolidated_issue in consolidated_issues.items():
            if key in project_issues:
                for project_issue in project_issues[key]:
                    consolidated_issue.update_with_project_data(project_issue.project_status)

        logging.info(
            "Issue and project data consolidation - consolidated `%s` repository issues with extra project data.",
            len(consolidated_issues),
        )
        return consolidated_issues

    def _generate_markdown_pages(self, issues: dict[str, ConsolidatedIssue]) -> None:
        """
        Generate the Markdown pages for all consolidated issues, create a summary index page and
        save it all to the output directory.

        @param issues: A dictionary containing all consolidated issues.
        """
        issue_page_detail_template = None
        index_page_template = None
        index_root_level_page = None
        index_org_level_template = None
        index_repo_level_template = None

        # Load the template files for generating the Markdown pages
        try:
            with open(LivingDocumentationGenerator.ISSUE_PAGE_TEMPLATE_FILE, "r", encoding="utf-8") as f:
                issue_page_detail_template = f.read()
        except IOError:
            logger.error("Issue page template file was not successfully loaded.", exc_info=True)

        try:
            with open(LivingDocumentationGenerator.INDEX_NO_STRUCT_TEMPLATE_FILE, "r", encoding="utf-8") as f:
                index_page_template = f.read()
        except IOError:
            logger.error("Index page template file was not successfully loaded.", exc_info=True)

        try:
            with open(LivingDocumentationGenerator.INDEX_ROOT_LEVEL_TEMPLATE_FILE, "r", encoding="utf-8") as f:
                index_root_level_page = f.read()
        except IOError:
            logger.error(
                "Structured index page template file for root level was not successfully loaded.", exc_info=True
            )

        try:
            with open(LivingDocumentationGenerator.INDEX_ORG_LEVEL_TEMPLATE_FILE, "r", encoding="utf-8") as f:
                index_org_level_template = f.read()
        except IOError:
            logger.error(
                "Structured index page template file for organization level was not successfully loaded.", exc_info=True
            )

        try:
            with open(LivingDocumentationGenerator.INDEX_REPO_LEVEL_TEMPLATE_FILE, "r", encoding="utf-8") as f:
                index_repo_level_template = f.read()
        except IOError:
            logger.error(
                "Structured index page template file for repository level was not successfully loaded.", exc_info=True
            )

        # Generate a markdown page for every issue
        for consolidated_issue in issues.values():
            self._generate_md_issue_page(issue_page_detail_template, consolidated_issue)
        logger.info("Markdown page generation - generated `%s` issue pages.", len(issues))

        # Generate an index page with a summary table about all issues
        if ActionInputs.get_is_structured_output_enabled():
<<<<<<< HEAD
            self._generate_structured_index_pages(index_repo_level_template, index_org_level_template, issues)

            output_path = ActionInputs.get_output_directory()
            with open(os.path.join(output_path, "_index.md"), "w", encoding="utf-8") as f:
                f.write(index_root_level_page)
=======
            self._generate_structured_index_page(issue_index_page_template, issues)
>>>>>>> a17b3b9b
        else:
            issues = list(issues.values())
            self._generate_index_page(index_page_template, issues)
            logger.info("Markdown page generation - generated `_index.md`")

    def _generate_md_issue_page(self, issue_page_template: str, consolidated_issue: ConsolidatedIssue) -> None:
        """
        Generates a single issue Markdown page from a template and save to the output directory.

        @param issue_page_template: The template string for generating the single markdown issue page.
        @param consolidated_issue: The ConsolidatedIssue object containing the issue data.
        @return: None
        """

        # Get all replacements for generating single issue page from a template
        title = consolidated_issue.title
        date = datetime.now().strftime("%Y-%m-%d")
        issue_content = consolidated_issue.body

        # Generate a summary table for the issue
        issue_table = self._generate_issue_summary_table(consolidated_issue)

        # Initialize dictionary with replacements
        replacements = {
            "title": title,
            "date": date,
            "page_issue_title": title,
            "issue_summary_table": issue_table,
            "issue_content": issue_content,
        }

        # Run through all replacements and update template keys with adequate content
        issue_md_page_content = issue_page_template.format(**replacements)

        # Create a directory structure path for the issue page
        page_directory_path = self._generate_directory_path(consolidated_issue.repository_id)

        # Save the single issue Markdown page
        page_filename = consolidated_issue.generate_page_filename()
        with open(os.path.join(page_directory_path, page_filename), "w", encoding="utf-8") as f:
            f.write(issue_md_page_content)

        logger.debug("Generated Markdown page: %s.", page_filename)

    def _generate_structured_index_pages(
        self,
        index_repo_level_template: str,
        index_org_level_template: str,
        consolidated_issues: dict[str, ConsolidatedIssue],
    ) -> None:
        """
        Generates a set of index pages due to a structured output feature.

        @param index_repo_level_template: The template string for generating the repository level index markdown page.
        @param index_org_level_template: The template string for generating the organization level index markdown page.
        @param consolidated_issues: A dictionary containing all consolidated issues.
        @return: None
        """
        # Group issues by repository for structured index page content
        issues_by_repository = {}
        for consolidated_issue in consolidated_issues.values():
            repository_id = consolidated_issue.repository_id
            if repository_id not in issues_by_repository:
                issues_by_repository[repository_id] = []
            issues_by_repository[repository_id].append(consolidated_issue)

        # Generate an index page for each repository
        for repository_id, issues in issues_by_repository.items():
            organization_name, _ = repository_id.split("/")

            self._generate_org_level_index_page(index_org_level_template, organization_name)
            logger.debug(
                "Generated organization level `_index.md` for %s as a cause of structured output feature.",
                organization_name,
            )

            self._generate_index_page(index_repo_level_template, issues, repository_id)
            logger.debug(
                "Generated repository level `_index.md` for %s as a cause of structured output feature.", repository_id
            )

            logger.info("Markdown page generation - generated `_index.md` pages for %s.", repository_id)

    def _generate_index_page(
        self, issue_index_page_template: str, consolidated_issues: list[ConsolidatedIssue], repository_id: str = None
    ) -> None:
        """
        Generates an index page with a summary of all issues and save it to the output directory.

        @param issue_index_page_template: The template string for generating the index markdown page.
        @param consolidated_issues: A dictionary containing all consolidated issues.
        @param repository_id: The repository id used if the structured output is generated.
        @return: None
        """
        # Initializing the issue table header based on the project mining state
        issue_table = (
            TABLE_HEADER_WITH_PROJECT_DATA
            if ActionInputs.get_is_project_state_mining_enabled()
            else TABLE_HEADER_WITHOUT_PROJECT_DATA
        )

        # Create an issue summary table for every issue
        for consolidated_issue in consolidated_issues:
            issue_table += self._generate_markdown_line(consolidated_issue)

        # Prepare issues replacement for the index page
        replacement = {
            "date": datetime.now().strftime("%Y-%m-%d"),
            "issue-overview-table": issue_table,
        }

        if ActionInputs.get_is_structured_output_enabled():
            replacement["repository_name"] = repository_id.split("/")[1]

        # Replace the issue placeholders in the index template
        index_page = issue_index_page_template.format(**replacement)

        # Generate a directory structure path for the index page
        # Note: repository_id is used only, if the structured output is generated
        index_directory_path = self._generate_directory_path(repository_id)

        # Create an index page file
        with open(os.path.join(index_directory_path, "_index.md"), "w", encoding="utf-8") as f:
            f.write(index_page)

    @staticmethod
<<<<<<< HEAD
    def _generate_org_level_index_page(index_org_level_template: str, organization_name: str) -> None:
        """
        Generates an organization level index page and save it.

        @param index_org_level_template: The template string for generating the organization level index markdown page.
        @param organization_name: The name of the organization.
        @return: None
        """
        # Prepare issues replacement for the index page
        replacement = {
            "date": datetime.now().strftime("%Y-%m-%d"),
            "organization_name": organization_name,
        }

        # Replace the issue placeholders in the index template
        org_level_index_page = index_org_level_template.format(**replacement)

        # Create a sub index page file
        output_path = os.path.join(ActionInputs.get_output_directory(), organization_name)
        with open(os.path.join(output_path, "_index.md"), "w", encoding="utf-8") as f:
            f.write(org_level_index_page)

    @staticmethod
=======
>>>>>>> a17b3b9b
    def _generate_markdown_line(consolidated_issue: ConsolidatedIssue) -> str:
        """
        Generates a markdown summary line for a single issue.

        @param consolidated_issue: The ConsolidatedIssue object containing the issue data.
        @return: The markdown line for the issue.
        """
        organization_name = consolidated_issue.organization_name
        repository_name = consolidated_issue.repository_name
        number = consolidated_issue.number
        title = consolidated_issue.title
        title = title.replace("|", " _ ")
        issue_link_base = consolidated_issue.title.replace(" ", "-").lower()
        issue_mdoc_link = f"features#{issue_link_base}"
        url = consolidated_issue.html_url
        state = consolidated_issue.state

        status_list = [project_status.status for project_status in consolidated_issue.project_issue_statuses]
        status = ", ".join(status_list) if status_list else "---"

        # Change the bool values to more user-friendly characters
        if ActionInputs.get_is_project_state_mining_enabled():
            if consolidated_issue.linked_to_project:
                linked_to_project = LINKED_TO_PROJECT_TRUE
            else:
                linked_to_project = LINKED_TO_PROJECT_FALSE

            # Generate the Markdown issue line WITH extra project data
            md_issue_line = (
                f"| {organization_name} | {repository_name} | [#{number} - {title}]({issue_mdoc_link}) |"
                f" {linked_to_project} | {status} |<a href='{url}' target='_blank'>GitHub link</a> |\n"
            )
        else:
            # Generate the Markdown issue line WITHOUT project data
            md_issue_line = (
                f"| {organization_name} | {repository_name} | [#{number} - {title}]({issue_mdoc_link}) |"
                f" {state} |<a href='{url}' target='_blank'>GitHub link</a> |\n"
            )

        return md_issue_line

    @staticmethod
    def _generate_issue_summary_table(consolidated_issue: ConsolidatedIssue) -> str:
        """
        Generates a string representation of feature info in a table format.

        @param consolidated_issue: The ConsolidatedIssue object containing the issue data.
        @return: The string representation of the issue info in a table format.
        """
        # Join issue labels into one string
        labels = consolidated_issue.labels
        labels = ", ".join(labels) if labels else None

        # Format issue URL as a Markdown link
        issue_url = consolidated_issue.html_url
        issue_url = f"<a href='{issue_url}' target='_blank'>GitHub link</a> " if issue_url else None

        # Define the header for the issue summary table
        headers = [
            "Organization name",
            "Repository name",
            "Issue number",
            "State",
            "Issue URL",
            "Created at",
            "Updated at",
            "Closed at",
            "Labels",
        ]

        # Define the values for the issue summary table
        values = [
            consolidated_issue.organization_name,
            consolidated_issue.repository_name,
            consolidated_issue.number,
            consolidated_issue.state.lower(),
            issue_url,
            consolidated_issue.created_at,
            consolidated_issue.updated_at,
            consolidated_issue.closed_at,
            labels,
        ]

        # Update the summary table, based on the project data mining situation
        if ActionInputs.get_is_project_state_mining_enabled():
            project_statuses = consolidated_issue.project_issue_statuses

            if consolidated_issue.linked_to_project:
                project_data_header = [
                    "Project title",
                    "Status",
                    "Priority",
                    "Size",
                    "MoSCoW",
                ]

                for project_status in project_statuses:
                    # Update the summary data table for every project attached to repository issue
                    project_data_values = [
                        project_status.project_title,
                        project_status.status,
                        project_status.priority,
                        project_status.size,
                        project_status.moscow,
                    ]

                    headers.extend(project_data_header)
                    values.extend(project_data_values)
            else:
                headers.append("Linked to project")
                linked_to_project = LINKED_TO_PROJECT_FALSE
                values.append(linked_to_project)

        # Initialize the Markdown table
        issue_info = "| Attribute | Content |\n|---|---|\n"

        # Add together all the attributes from the summary table in Markdown format
        for attribute, content in zip(headers, values):
            issue_info += f"| {attribute} | {content} |\n"

        return issue_info

    @staticmethod
    def _generate_directory_path(repository_id: Optional[str]) -> str:
        """
        Generates a directory path based on if structured output is required.

        @param repository_id: The repository id.
        @return: The generated directory path.
        """
        output_path = ActionInputs.get_output_directory()

        if ActionInputs.get_is_structured_output_enabled() and repository_id:
            organization_name, repository_name = repository_id.split("/")
            output_path = os.path.join(output_path, organization_name, repository_name)

        os.makedirs(output_path, exist_ok=True)

        return output_path<|MERGE_RESOLUTION|>--- conflicted
+++ resolved
@@ -74,12 +74,9 @@
     def __init__(self):
         github_token = ActionInputs.get_github_token()
 
-<<<<<<< HEAD
-=======
     def __init__(self):
         github_token = ActionInputs.get_github_token()
-
->>>>>>> a17b3b9b
+        
         self.__github_instance: Github = Github(auth=Auth.Token(token=github_token), per_page=ISSUES_PER_PAGE_LIMIT)
         self.__github_projects_instance: GithubProjects = GithubProjects(token=github_token)
         self.__rate_limiter: GithubRateLimiter = GithubRateLimiter(self.__github_instance)
@@ -346,15 +343,11 @@
 
         # Generate an index page with a summary table about all issues
         if ActionInputs.get_is_structured_output_enabled():
-<<<<<<< HEAD
             self._generate_structured_index_pages(index_repo_level_template, index_org_level_template, issues)
 
             output_path = ActionInputs.get_output_directory()
             with open(os.path.join(output_path, "_index.md"), "w", encoding="utf-8") as f:
                 f.write(index_root_level_page)
-=======
-            self._generate_structured_index_page(issue_index_page_template, issues)
->>>>>>> a17b3b9b
         else:
             issues = list(issues.values())
             self._generate_index_page(index_page_template, issues)
@@ -481,7 +474,6 @@
             f.write(index_page)
 
     @staticmethod
-<<<<<<< HEAD
     def _generate_org_level_index_page(index_org_level_template: str, organization_name: str) -> None:
         """
         Generates an organization level index page and save it.
@@ -505,8 +497,6 @@
             f.write(org_level_index_page)
 
     @staticmethod
-=======
->>>>>>> a17b3b9b
     def _generate_markdown_line(consolidated_issue: ConsolidatedIssue) -> str:
         """
         Generates a markdown summary line for a single issue.
