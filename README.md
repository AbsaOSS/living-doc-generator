--- conflicted
+++ resolved
@@ -151,11 +151,7 @@
       verbose-logging: true
     ```
     
-<<<<<<< HEAD
-- **report-page** (optional, `default: false`)
-=======
 - **report-page** (optional, `default: true`)
->>>>>>> 32b2e7e2
   - **Description**: Enables or disables the report page generation.
   - **Usage**: Set to true to activate.
   - **Example**:
