--- conflicted
+++ resolved
@@ -11,11 +11,8 @@
       - [Base Inputs](#base-inputs)
       - [Regime Inputs](#regime-inputs)
 - [Action Outputs](#action-outputs)
-<<<<<<< HEAD
 - [Living Documentation Generator Features](#living-documentation-generator-features)
     - [Report Page](#report-page)
-=======
->>>>>>> f384b971
 - [Project Setup](#project-setup)
 - [Run Scripts Locally](#run-scripts-locally)
 - [Run Pylint Check Locally](#run-pylint-check-locally)
@@ -39,12 +36,6 @@
 ---
 ## Mining Regimes
 
-<<<<<<< HEAD
----
-## Mining Regimes
-
-=======
->>>>>>> f384b971
 This Generator supports multiple mining regimes, each with its own unique functionality. Read more about the regimes at their respective links:
 - [Living documentation regime documentation](living_documentation_regime/README.md)
 
@@ -62,11 +53,7 @@
 ```yaml
 - name: Generate Living Documentation
   id: generate_living_doc
-<<<<<<< HEAD
-  uses: AbsaOSS/living-doc-generator@v0.3.0
-=======
   uses: AbsaOSS/living-doc-generator@v0.4.0
->>>>>>> f384b971
   env:
     GITHUB-TOKEN: ${{ secrets.REPOSITORIES_ACCESS_TOKEN }}  
   with:
@@ -85,17 +72,12 @@
 ```yaml
 - name: Generate Living Documentation
   id: generate_living_doc
-<<<<<<< HEAD
-  uses: AbsaOSS/living-doc-generator@v0.3.0
-=======
   uses: AbsaOSS/living-doc-generator@v0.4.0
->>>>>>> f384b971
   env:
     GITHUB-TOKEN: ${{ secrets.REPOSITORIES_ACCESS_TOKEN }}  
   with:
     liv-doc-regime: true                   # living documentation regime de/activation
     verbose-logging: true                  # project verbose (debug) logging feature de/activation
-<<<<<<< HEAD
     report-page: true                      # report page generation feature de/activation
     
     # LivDoc Regime configuration
@@ -119,29 +101,6 @@
         "projects-title-filter": ["Community Outreach Initiatives", "CDD Project"] 
       }
     ]'
-=======
-    
-    # LivDoc Regime configuration
-    liv-doc-repositories: |
-        [
-          {
-            "organization-name": "fin-services",
-            "repository-name": "investment-app",
-            "query-labels": ["feature", "enhancement"],
-            "projects-title-filter": []
-          },
-          {
-            "organization-name": "health-analytics",
-            "repository-name": "patient-data-analysis",
-            "projects-title-filter": ["Health Data Analysis Project"]
-          },
-          {
-            "organization-name": "open-source-initiative",
-            "repository-name": "community-driven-project",
-            "query-labels": ["improvement"]
-          }
-        ]
->>>>>>> f384b971
     liv-doc-project-state-mining: true     # project state mining feature de/activation
     liv-doc-structured-output: true        # structured output feature de/activation
     liv-doc-group-output-by-topics: true   # group output by topics feature de/activation
@@ -181,7 +140,6 @@
     ```yaml
     with:
       liv-doc-regime: true
-<<<<<<< HEAD
     ```
 
 - **verbose-logging** (optional, `default: false`)
@@ -191,8 +149,6 @@
     ```yaml
     with:
       verbose-logging: true
-=======
->>>>>>> f384b971
     ```
     
 - **report-page** (optional, `default: false`)
@@ -226,7 +182,6 @@
     - name: Output Documentation Path
       run: echo "Generated documentation path: ${{ steps.generate_doc.outputs.output-path }}"            
     ```
-<<<<<<< HEAD
 
 ---
 ## Living Documentation Generator Features
@@ -251,8 +206,6 @@
     | TopicError     | absa-group/living-doc-example-project#89  | No Topic label found.            |
     | TopicError     | absa-group/living-doc-example-project#19  | More than one Topic label found. |
     ```
-=======
->>>>>>> f384b971
 
 ---
 ## Project Setup
@@ -299,10 +252,7 @@
 export INPUT_GITHUB_TOKEN=$(printenv GITHUB_TOKEN)
 export INPUT_LIV_DOC_REGIME=true
 export INPUT_VERBOSE_LOGGING=true
-<<<<<<< HEAD
 export INPUT_REPORT_PAGE=true
-=======
->>>>>>> f384b971
 
 # Environment variables for LivDoc regime functionality
 export INPUT_LIV_DOC_REPOSITORIES='[
@@ -482,15 +432,9 @@
 
 This section aims to help the user walk through different processes, such as:
 - [Generating and storing a token as a secret](#how-to-create-a-token-with-required-scope)
-<<<<<<< HEAD
 
 ### How to Create a Token with Required Scope
 
-=======
-
-### How to Create a Token with Required Scope
-
->>>>>>> f384b971
 1. Go to your GitHub account settings.
 2. Click on the `Developer settings` tab in the left sidebar.
 3. In the left sidebar, click on `Personal access tokens` and choose `Tokens (classic)`.
