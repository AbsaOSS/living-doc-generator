# Living Documentation Generator

- [Motivation](#motivation)
- [Usage](#usage)
    - [Prerequisites](#prerequisites)
    - [Adding the Action to Your Workflow](#adding-the-action-to-your-workflow)
- [Action Configuration](#action-configuration)
    - [Environment Variables](#environment-variables)
    - [Inputs](#inputs)
    - [Features de/activation](#features-deactivation)
- [Action Outputs](#action-outputs)
- [Expected Output](#expected-output)
    - [Index page example](#index-page-example)
    - [Issue page example](#issue-page-example)
- [Project Setup](#project-setup)
- [Run Scripts Locally](#run-scripts-locally)
- [Run unit test](#run-unit-test)
- [Deployment](#deployment)
- [Features](#features)
    - [Data Mining from GitHub Repositories](#data-mining-from-github-repositories)
    - [Data Mining from GitHub Projects](#data-mining-from-github-projects)
    - [Living Documentation Page Generation](#living-documentation-page-generation)
- [Contribution Guidelines](#contribution-guidelines)
- [License Information](#license-information)
- [Contact or Support Information](#contact-or-support-information)

A tool designed to data-mine GitHub repositories for issues containing project documentation (e.g. tagged with feature-related labels). This tool automatically generates comprehensive living documentation in Markdown format, providing detailed feature overview pages and in-depth feature descriptions.

## Motivation
Addresses the need for continuously updated documentation accessible to all team members and stakeholders. Achieves this by extracting information directly from GitHub issues and integrating this functionality to deliver real-time, markdown-formatted output. Ensures everyone has the most current project details, fostering better communication and efficiency throughout development.

## Usage
### Prerequisites
Before we begin, ensure you have a GitHub Token with permission to fetch repository data such as Issues and Pull Requests.

### Adding the Action to Your Workflow

See the default action step definition:

```yaml
- name: Generate Living Documentation
  id: generate_living_doc
  uses: AbsaOSS/living-doc-generator@v0.1.0
  env:
    GITHUB_TOKEN: ${{ secrets.GITHUB_TOKEN }}  
  with:
    repositories: '[
      {
        "organization-name": "fin-services",
        "repository-name": "investment-app",
        "query-labels": ["feature", "enhancement"],
        "projects-title-filter": []
      },
      {
        "organization-name": "health-analytics",
        "repository-name": "patient-data-analysis",
        "query-labels": ["functionality"],
        "projects-title-filter": ["Health Data Analysis Project"]
      },
      {
        "organization-name": "open-source-initiative",
        "repository-name": "community-driven-project",
        "query-labels": ["improvement"],
        "projects-title-filter": ["Community Outreach Initiatives", "CDD Project"]
      }
    ]'
  ```

See the full example of action step definition (in example are used non-default values):

```yaml
- name: Generate Living Documentation
  id: generate_living_doc
  uses: AbsaOSS/living-doc-generator@v0.1.0
  env:
    GITHUB_TOKEN: ${{ secrets.GITHUB_TOKEN }}  
  with:
    # input repositories + feature to filter projects
    repositories: '[
      {
        "organization-name": "fin-services",
        "repository-name": "investment-app",
        "query-labels": ["feature", "enhancement"],
        "projects-title-filter": []
      },
      {
        "organization-name": "health-analytics",
        "repository-name": "patient-data-analysis",
        "query-labels": ["functionality"],
        "projects-title-filter": ["Health Data Analysis Project"]
      },
      {
        "organization-name": "open-source-initiative",
        "repository-name": "community-driven-project",
        "query-labels": ["improvement"],
        "projects-title-filter": ["Community Outreach Initiatives", "CDD Project"] 
      }
    ]'
    
    # output directory path for generated documentation
    output-path: "/output/directory/path"
<<<<<<< HEAD

    # project state mining feature de/activation
    project-state-mining: true
    
    # project verbose (debug) logging feature de/activation
    verbose-logging: true
=======

    # project state mining feature de/activation
    project-state-mining: true
    
    # project verbose (debug) logging feature de/activation
    verbose-logging: true

>>>>>>> d800f9de
    
```

## Action Configuration
Configure the action by customizing the following parameters based on your needs:

### Environment Variables
- **GITHUB_TOKEN** (required):
  - **Description**: Your GitHub token for authentication. 
  - **Usage**: Store it as a secret and reference it in the workflow file using  `${{ secrets.GITHUB_TOKEN }}`.
  - **Example**:
    ```yaml
    env:
      GITHUB_TOKEN: ${{ secrets.GITHUB_TOKEN }}
    ```
    
### Inputs
- **repositories** (required)
  - **Description**: A JSON string defining the repositories to be included in the documentation generation.
  - **Usage**: List each repository with its organization name, repository name, query labels and attached projects you want to filter if any. Only projects with these titles will be considered. For no filtering projects, leave the list empty.
  - **Example**:
    ```yaml
    with:
      repositories: '[
      {
        "organization-name": "fin-services",
        "repository-name": "investment-app",
        "query-labels": ["feature", "enhancement"],
        "projects-title-filter": []
      },
      {
        "organization-name": "health-analytics",
        "repository-name": "patient-data-analysis",
        "query-labels": ["functionality"],
        "projects-title-filter": ["Health Data Analysis Project"]
      },
      {
        "organization-name": "open-source-initiative",
        "repository-name": "community-driven-project",
        "query-labels": ["improvement"],
        "projects-title-filter": ["Community Outreach Initiatives", "CDD Project"] 
      }
    ]'
    ```

### Features de/activation
- **project-state-mining** (optional, `default: false`)
  - **Description**: Enables or disables the mining of project state data from [GitHub Projects](https://docs.github.com/en/issues/planning-and-tracking-with-projects/learning-about-projects/about-projects).
  - **Usage**: Set to true to activate.
  - **Example**:
    ```yaml
    with:
      project-state-mining: true
    ```
    
- **verbose-logging** (optional, `default: false`)
  - **Description**: Enables or disables verbose (debug) logging.
  - **Usage**: Set to true to activate.
  - **Example**:
    ```yaml
    with:
      verbose-logging: true
    ```

## Action Outputs
The Living Documentation Generator action provides a key output that allows users to locate and access the generated documentation easily. This output can be utilized in various ways within your CI/CD pipeline to ensure the documentation is effectively distributed and accessible.

- **output-path**
  - **Description**: This output provides the path to the directory where the generated living documentation files are stored.
  - **Usage**: 
   ``` yaml
    - name: Generate Living Documentation
      id: generate_doc
      ... rest of the action definition ...
      
    - name: Output Documentation Path
      run: echo "Generated documentation path: ${{ steps.generate_doc.outputs.output-path }}"            
    ```
  
## Expected Output
The Living Documentation Generator is designed to produce an Issue Summary page (index.md) along with multiple detailed single issue pages.

### Index page example
<<<<<<< HEAD
=======

>>>>>>> d800f9de
```markdown
# Issue Summary page

Our project is designed with a myriad of issues to ensure seamless user experience, top-tier functionality, and efficient operations.
Here, you'll find a summarized list of all these issues, their brief descriptions, and links to their detailed documentation.

## Issue Overview

| Organization name| Repository name            | Issue 'Number - Title'         | Linked to project | Project Status | Issue URL  |
|------------------|----------------------------|--------------------------------|-------------------|----------------|------------|
| AbsaOSS          | living-doc-example-project | [#89 - Test issue 2](89_test_issue_2.md)      | 🔴 | ---            |[GitHub](#) |
| AbsaOSS          | living-doc-example-project | [#88 - Test issue](88_test_issue.md)          | 🟢 | Todo           |[GitHub](#) |
| AbsaOSS          | living-doc-example-project | [#41 - Initial commit.](41_initial_commit.md) | 🟢 | Done           |[GitHub](#) |
| AbsaOSS          | living-doc-example-project | [#33 - Example bugfix](33_example_bugfix.md)  | 🔴 | ---            |[GitHub](#) |
```

- **Project Status** can have various values depending on the project, such as: Todo, Done, Closed, In Progress, In Review, Blocked, etc. 
These values can vary from project to project.
- The `---` symbol is used to indicate that an issue has no required project data.

### Issue page example

```markdown
# FEAT: Advanced Book Search
| Attribute         | Content                               |
|-------------------|---------------------------------------|
| Organization name | AbsaOSS                               |
| Repository name   | living-doc-example-project            |
| Issue number      | 17                                    |
| State             | open                                  |
| Issue URL         | [GitHub link](#)                      |
| Created at        | 2023-12-12 11:34:52                   |
| Updated at        | 2023-12-13 10:24:58                   |
| Closed at         | None                                  |
| Labels            | feature                               |
| Project title     | Book Store Living Doc Example project |
| Status            | Todo                                  |
| Priority          | P1                                    |
| Size              | S                                     |
| MoSCoW            | N/A                                   |

## Issue Content
Users often struggle to find specific books in a large catalog. An advanced search feature would streamline this process, enhancing user experience.

### Background
...
```

## Project Setup
If you need to build the action locally, follow these steps:

### Prepare the Environment
```
python3 --version
```

### Set Up Python Environment
```
python3 -m venv venv
source venv/bin/activate
pip install -r requirements.txt
```

## Run Scripts Locally
If you need to run the scripts locally, follow these steps:

### Create the shell script
Create the shell file in the root directory. We will use `run_script.sh`.
```shell
touch run_script.sh
```
Add the shebang line at the top of the sh script file.
```
#!/bin/sh
```

### Set the environment variables
Set the configuration environment variables in the shell script following the structure below. 
Also make sure that the GITHUB_TOKEN is configured in your environment variables.
```
export INPUT_GITHUB_TOKEN=$(printenv GITHUB_TOKEN)
export INPUT_REPOSITORIES='[
            {
              "organization-name": "Organization Name",
              "repository-name": "example-project",
              "query-labels": ["feature", "bug"],
              "projects-title-filter": ["Project Title 1"]
            }
          ]'
export INPUT_OUTPUT_PATH="/output/directory/path
export INPUT_PROJECT_STATE_MINING="true"
export INPUT_VERBOSE_LOGGING="true"
```

### Running the script locally
For running the GitHub action incorporate these commands into the shell script and save it.
```
cd src || exit 1

python3 main.py

cd .. || exit 1
```

### Make the Script Executable
From the terminal that is in the root of this project, make the script executable:
```shell
chmod +x run_script.sh
```

### Run the Script
```shell
./run_script.sh
```

## Run unit test
TODO - check this chapter and update by latest state
### Launch unit tests
```
pytest
```

### To run specific tests or get verbose output:
```
pytest -v  # Verbose mode
pytest path/to/test_file.py  # Run specific test file
```

### To check Test Coverage:
```
pytest --cov=../scripts
```

### After running the tests
```
deactivate
```

### Commit Changes
After testing and ensuring that everything is functioning as expected, prepare your files for deployment:

```
git add action.yml dist/index.js  # Adjust paths as needed
git commit -m "Prepare GitHub Action for deployment"
git push
```

## Deployment
This project uses GitHub Actions for deployment draft creation. The deployment process is semi-automated by a workflow defined in `.github/workflows/release_draft.yml`.

- **Trigger the workflow**: The `release_draft.yml` workflow is triggered on workflow_dispatch.
- **Create a new draft release**: The workflow creates a new draft release in the repository.
- **Finalize the release draft**: Edit the draft release to add a title, description, and any other necessary details related to GitHub Action.
- **Publish the release**: Once the draft is ready, publish the release to make it available to the public.


## Features

### Data Mining from GitHub Repositories

This feature allows you to define which repositories should be included in the living documentation process. By specifying repositories, you can focus on the most relevant projects for your documentation needs.

- **Default Behavior**: By default, the action will include all repositories defined in the repositories input parameter. Each repository is defined with its organization name, repository name, and query labels.

### Data Mining from GitHub Projects

This feature allows you to define which projects should be included in the living documentation process. By specifying projects, you can focus on the most relevant projects for your documentation needs.

- **Default Behavior**: By default, the action will include all projects defined in the repositories. This information is provided by the GitHub API.
- **Non-default Example**: Use available options to customize which projects are included in the documentation.
  - `project-state-mining: false` deactivates the mining of project state data from GitHub Projects. If set to **false**, project state data will not be included in the generated documentation and project related configuration options will be ignored. 
  - `projects-title-filter: []` filters the repository attached projects by titles, if list is empty all projects are used.
      ```json
        {
          "organization-name": "absa-group",
          "repository-name": "living-doc-example-project",
          "query-labels": ["feature", "bug"],
          "projects-title-filter": ["Community Outreach Initiatives", "Health Data Analysis"]
         }
      ```

### Living Documentation Page Generation

The goal is to provide a straightforward view of all issues in a single table, making it easy to see the overall status and details of issues across repositories.

- **Default Behavior**: By default, the action generates a single table that lists all issues from the defined repositories.

---
## Contribution Guidelines

We welcome contributions to the Living Documentation Generator! Whether you're fixing bugs, improving documentation, or proposing new features, your help is appreciated.

#### How to Contribute
Before contributing, please review our [contribution guidelines](https://github.com/AbsaOSS/living-doc-generator/blob/master/CONTRIBUTING.md) for more detailed information.

### License Information

This project is licensed under the Apache License 2.0. It is a liberal license that allows you great freedom in using, modifying, and distributing this software, while also providing an express grant of patent rights from contributors to users.

For more details, see the [LICENSE](https://github.com/AbsaOSS/living-doc-generator/blob/master/LICENSE) file in the repository.

### Contact or Support Information

If you need help with using or contributing to Living Documentation Generator Action, or if you have any questions or feedback, don't hesitate to reach out:

- **Issue Tracker**: For technical issues or feature requests, use the [GitHub Issues page](https://github.com/AbsaOSS/living-doc-generator/issues).
- **Discussion Forum**: For general questions and discussions, join our [GitHub Discussions forum](https://github.com/AbsaOSS/living-doc-generator/discussions).<|MERGE_RESOLUTION|>--- conflicted
+++ resolved
@@ -99,23 +99,12 @@
     
     # output directory path for generated documentation
     output-path: "/output/directory/path"
-<<<<<<< HEAD
 
     # project state mining feature de/activation
     project-state-mining: true
     
     # project verbose (debug) logging feature de/activation
     verbose-logging: true
-=======
-
-    # project state mining feature de/activation
-    project-state-mining: true
-    
-    # project verbose (debug) logging feature de/activation
-    verbose-logging: true
-
->>>>>>> d800f9de
-    
 ```
 
 ## Action Configuration
@@ -198,10 +187,7 @@
 The Living Documentation Generator is designed to produce an Issue Summary page (index.md) along with multiple detailed single issue pages.
 
 ### Index page example
-<<<<<<< HEAD
-=======
-
->>>>>>> d800f9de
+
 ```markdown
 # Issue Summary page
 
