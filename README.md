--- conflicted
+++ resolved
@@ -223,19 +223,6 @@
 cd src || exit 1
 
 python3 living_documenation_generator.py
-<<<<<<< HEAD
-
-cd .. || exit 1
-```
-
-### Running single script locally
-For running just one script at the time, add the following commands to the shell script:
-```
-cd src || exit 1
-
-python3 github_query_project_state.py
-=======
->>>>>>> 96a1eea9
 
 cd .. || exit 1
 ```
