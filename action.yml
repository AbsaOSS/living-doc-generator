--- conflicted
+++ resolved
@@ -49,14 +49,7 @@
         INPUT_REPOSITORIES: ${{ inputs.repositories }}
         INPUT_PROJECT_STATE_MINING: ${{ inputs.project_state_mining }}
         INPUT_PROJECTS_TITLE_FILTER: ${{ inputs.projects_title_filter }}
-<<<<<<< HEAD
-        INPUT_MILESTONES_AS_CHAPTERS: ${{ inputs.milestones_as_chapters }}
 
       run: |
         python3 ${{ github.action_path }}/main.py
-=======
-
-      run: |
-        python3 ${{ github.action_path }}/src/living_documentation_generator.py
->>>>>>> 96a1eea9
       shell: bash