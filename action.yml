--- conflicted
+++ resolved
@@ -38,10 +38,7 @@
     description: 'Comma-separated list of wanted output formats for Living Documentation Regime.'
     required: false
     default: 'mdoc'
-<<<<<<< HEAD
-=======
 
->>>>>>> 74ca6413
 outputs:
   output-path:
     description: 'Path to the generated living documentation files.'
